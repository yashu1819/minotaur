//
//    MINOTAUR -- It's only 1/2 bull
//
//    (C)opyright 2008 - 2014 The MINOTAUR Team.
//

/**
 * \file CrlnBrancher.cpp
 * \brief Define methods for  SimRel branching.
 * \edited by Devanand, IIT Bombay
 */

#include <cmath>
#include <iomanip>
#include "MinotaurConfig.h"
#include "Branch.h"
#include "BrCand.h"
#include "BrVarCand.h"
#include "Engine.h"
#include "Environment.h"
#include "Handler.h"
#include "Logger.h"
#include "Modification.h"
#include "Node.h"
#include "Option.h"
#include "ProblemSize.h"
#include "CrlnBrancher.h"
#include "Relaxation.h"
#include "Solution.h"
#include "SolutionPool.h"
#include "Timer.h"
#include "Variable.h"
#include <algorithm>    // std::find_if
#define SPEW 0

using namespace Minotaur;
const std::string RBrDev::me_ = "rbrdev: "; 

RBrDev::RBrDev(EnvPtr env, HandlerVector & handlers) 
: engine_(EnginePtr()),             // NULL
  eTol_(1e-6),
  handlers_(handlers),              // Create a copy, the vector is not too big
  init_(false),
  maxDepth_(100000),
  maxIterations_(25),
  minNodeDist_(0),
  maxStrongCands_(20),
  rel_(RelaxationPtr()),            // NULL
  status_(NotModifiedByBrancher),
  thresh_(10000),
  trustCutoff_(true),
  x_(0)
{
  timer_ = env->getNewTimer();
  logger_ = (LoggerPtr) new Logger((LogDebug2)); 
  stats_ = new RBrDevStats();
  stats_->calls = 0;
  stats_->engProbs = 0;
  stats_->strBrCalls = 0;
  stats_->simCanBr = 0;
  stats_->bndChange = 0;
  stats_->iters = 0;
  stats_->strTime = 0.0;
  stats_->hashTime = 0.0;
  stats_->searchSNodeTime = 0.0;
}

RBrDev::~RBrDev()
{
  delete stats_;
  delete timer_;
  logger_.reset();
}


BrCandPtr RBrDev::findBestCandidate_(const double objval, double cutoff, NodePtr node, bool* 
					flagsumzero, double* wtdscr,BrCandPtr* wtdcand)
{
    
  double best_score = -INFINITY;
  double score, change_up, change_down, maxchange; 
  UInt cnt, maxcnt,scrcnt;
  EngineStatus status_up, status_down;
  BrCandPtr cand, best_cand,canBstscr;
  best_cand = BrCandPtr(); // NULL
  int bstscrIndex;
  maxchange = cutoff-objval;
  // do strong branching on branching candidates

  if (brnchngCands_.size()>0) {
    BrCandVIter it;
    engine_->enableStrBrSetup();
    engine_->setIterationLimit(maxIterations_); // TODO: make limit dynamic.
    cnt = 0;
    scrcnt = 0;
    maxcnt = (node->getDepth()>maxDepth_) ? 0 : maxStrongCands_;

    for (it=brnchngCands_.begin(); it!=brnchngCands_.end() && cnt < maxcnt ; ++it, ++cnt) {
      cand = *it;
      strongBranch_(cand, change_up, change_down, status_up, status_down);
      change_up    = std::max((change_up - objval), 0.0);
      change_down  = std::max(change_down - objval, 0.0);
      useStrongBranchInfo_(cand, maxchange, change_up, change_down,status_up, status_down);
      score = getScore_(change_up, change_down);
      canBstscr =*it;
      bstscrIndex = canBstscr->getPCostIndex();
      // store scores per node 
      scoreMatd_[crntClmns_*maxStrongCands_ + scrcnt] = change_down;
      scoreMatu_[crntClmns_*maxStrongCands_ + scrcnt] = change_up;
      scoreIndxMat_[crntClmns_*maxStrongCands_ + scrcnt] = bstscrIndex;
      scrcnt = scrcnt+1;
      lastStrBranched_[cand->getPCostIndex()] = stats_->calls;
#if SPEW
      writeScore_(cand, score, change_up, change_down);
#endif
      if (status_!=NotModifiedByBrancher) {
        break;
      }
      if (score > best_score) {
        best_score = score;
        best_cand = cand;
        if (change_up > change_down) {
          best_cand->setDir(DownBranch);
        } else {
          best_cand->setDir(UpBranch);
        }
      }

    }
    engine_->resetIterationLimit(); 
    engine_->disableStrBrSetup();
    if (NotModifiedByBrancher == status_) {
      // get score of remaining candidates as well.
      for (;it!=brnchngCands_.end(); ++it) {
        getPCScore_(*it, &change_down, &change_up, &score);
        if (score > best_score){
          best_score = score;
          best_cand = *it;
          if (change_up > change_down){
            best_cand->setDir(DownBranch);
          }
          else {
            best_cand->setDir(UpBranch);
          }
        }
      }
    }
    if(*flagsumzero==true && best_score < *wtdscr)
    {
      best_cand = *wtdcand;
      best_score = *wtdscr;
      ++(stats_->simCanBr); // AM: wrong
    }
  }

  // Update score to the similar nodes 
  return best_cand;
}

Branches RBrDev::findBranches(RelaxationPtr rel, NodePtr node, 
                                           ConstSolutionPtr sol,
                                           SolutionPoolPtr s_pool,
                                           BrancherStatus & br_status,
                                           ModVector &mods) 
{

  Branches branches;
  UInt maxcnt;
  int bstscrIndex;
  bool flagsumzero = false;
  double wtdscr;
  BrCandPtr wtdcand = BrCandPtr(); //NULL
  BrCandPtr br_can = BrCandPtr(); //NULL
  const double *x = sol->getPrimal();
  ++(stats_->calls);
  if (!init_) {
    init_ = true;
    initialize(rel);
  }
  rel_ = rel;
  br_status = NotModifiedByBrancher;
  status_ = NotModifiedByBrancher;
  mods_.clear();
  x_.resize(rel->getNumVars());
  std::copy(x, x+rel->getNumVars(), x_.begin());
  findCandidates_();
  if (status_ == PrunedByBrancher) {
    br_status = status_;
     return branches;
  }
  if(status_ == NotModifiedByBrancher ){
 // Call Similarity hashing function to find the best candidate using similar nodes 
    br_can = simNodeHash(sol->getObjValue(),&flagsumzero, &wtdscr,&wtdcand);
    if (br_can==NULL){
       br_can = findBestCandidate_(sol->getObjValue(),
                                   s_pool->getBestSolutionValue(),
                                   node, &flagsumzero,&wtdscr,&wtdcand);
       crntClmns_++; //increment the column as strong br info has to be stored
    }
  }
   if(status_ == NotModifiedByBrancher ){
       branches = br_can->getHandler()->getBranches(br_can, x_, rel_, s_pool); 
       for (BranchConstIterator br_iter=branches->begin(); 
           br_iter!=branches->end(); ++br_iter) {
         (*br_iter)->setBrCand(br_can);
       }
    #if SPEW
        logger_->msgStream(LogDebug) << me_ << "best candidate = "
        << br_can->getName() << std::endl;
    #endif
    } else {
        // we found some modifications that can be done to the node. Send these
        // back to the processor.
        if (mods_.size()>0) {
        mods.insert(mods.end(),mods_.begin(),mods_.end());
        }
        br_status = status_;
    #if SPEW
        logger_->msgStream(LogDebug) << me_ << "found modifications"
                                     << std::endl;
        if (mods_.size()>0) {
        for (ModificationConstIterator miter=mods_.begin(); miter!=mods_.end();
               ++miter) {
            (*miter)->write(logger_->msgStream(LogDebug));
        }
        } else if (status_==PrunedByBrancher) {
        logger_->msgStream(LogDebug) << me_ << "Pruned." << std::endl;
        } else {
        logger_->msgStream(LogDebug) << me_ << "unexpected status = "
                                     << status_ << std::endl;
        }
    #endif
    }
    return branches;
  }

    void RBrDev::findCandidates_()
    {
    VariablePtr v_ptr;
    VariableIterator v_iter, v_iter2, best_iter;
    VariableConstIterator cv_iter;
    int index;
    bool is_inf = false;   // if true, then node can be pruned.

    BrVarCandSet cands;       // candidates from which to choose one.
    BrVarCandSet cands2;      // Temporary set.
    BrCandVector gencands;
    BrCandVector gencands2;   // Temporary vector.
    double s_wt = 1e-5;
    double i_wt = 1e-6;
    double score;

    // first clear the list of candidates
    nvarCands_.clear();
    brnchngCands_.clear();

    for (HandlerIterator h = handlers_.begin(); h != handlers_.end(); ++h) {
        // ask each handler to give some candidates
        (*h)->getBranchingCandidates(rel_, x_, mods_, cands2, gencands2, is_inf);
        for (BrVarCandIter it = cands2.begin(); it != cands2.end(); ++it) {
        (*it)->setHandler(*h);
        }
        for (BrCandVIter it = gencands2.begin(); it != gencands2.end(); ++it) {
        (*it)->setHandler(*h);
        }
        cands.insert(cands2.begin(), cands2.end());
        gencands.insert(gencands.end(), gencands2.begin(), gencands2.end());
        if (is_inf) {
        nvarCands_.clear();
        brnchngCands_.clear();
        cands2.clear();
        cands.clear();
        gencands2.clear();
        gencands.clear();
        status_ = PrunedByBrancher;
        return;
        } else if (mods_.size()>0) {
        status_ = ModifiedByBrancher;
        nvarCands_.clear();
        brnchngCands_.clear();
        cands2.clear();
        cands.clear();
        gencands2.clear();
        gencands.clear();
        return;
        }
        cands2.clear();
        gencands2.clear();
    }

    // visit each candidate in and check if it has reliable pseudo costs.
    for (BrVarCandIter it=cands.begin(); it!=cands.end(); ++it) {
        index = (*it)->getPCostIndex();
     if ((minNodeDist_ > fabs(stats_->calls-lastStrBranched_[index])) &&
        timesUp_[index] >= thresh_ && timesDown_[index] >= thresh_){
            nvarCands_.push_back(*it);
        } else {
        score = timesUp_[index] + timesDown_[index]
            -s_wt*(pseudoUp_[index]+pseudoDown_[index])
            -i_wt*std::max((*it)->getDDist(), (*it)->getUDist());
        (*it)->setScore(score);
        brnchngCands_.push_back(*it);
    }

  }
  // push all general candidates (that are not variables) as reliable
  // candidates
  for (BrCandVIter it=gencands.begin(); it!=gencands.end(); ++it) {
    nvarCands_.push_back(*it);

  }

  // sort  branching candidates in the increasing order of their reliability.
  std::sort(brnchngCands_.begin(), brnchngCands_.end(), CompareScore);

#if SPEW
  logger_->msgStream(LogDebug) << me_
                               << "number of  branching candidates = " 
                               << brnchngCands_.size() << std::endl;
  if (logger_->getMaxLevel() == LogDebug2) {
    writeScores_(logger_->msgStream(LogDebug2));
  }
#endif
 // for (BrVarCandIter it=cands.begin(); it!=cands.end(); ++it) {
 //   index = (*it)->getPCostIndex();
 // }

  return;
}

bool RBrDev::getTrustCutoff()
{
  return trustCutoff_;
}


UInt RBrDev::getIterLim() 
{
  return maxIterations_;
}


std::string RBrDev::getName() const
{
  return "RBrDev";
}

void RBrDev::getPCScore_(BrCandPtr cand, double *ch_down, 
                                      double *ch_up, double *score) 
{
  int index = cand->getPCostIndex();
  if (index>-1) {
    *ch_down   = cand->getDDist()*pseudoDown_[index];
    *ch_up     = cand->getUDist()*pseudoUp_[index];
    *score     = getScore_(*ch_up, *ch_down);

  } else {
    *ch_down   = 0.0;
    *ch_up     = 0.0;
    *score     = cand->getScore();
  }
}


double RBrDev::getScore_(const double & up_score, 
                                      const double & down_score)
{

  if (up_score>down_score) {
    return down_score*0.8 + up_score*0.2;
  } else {
     return up_score*0.8 + down_score*0.2;
  }
  return 0.;
}

void RBrDev::updateTable_(const double & objVl)
    
{
  double bndwt=.5;
  int bandsize;
  double tempFeature=0.0;
  //if the column of the Matrix increased to clmn_,flush the Matrix  
  if((crntClmns_+1)%clmn_==0){
    crntClmns_ = 0;   
  }    
  //featureMat_[0][crntClmns_] =objVl;
  // Compute band size
   
   // flush before storing it   
   hashValue_[hash_*crntClmns_] =0.0;
   hashValue_[hash_*crntClmns_+1] =0.0;


  for(int i=0; i<featureFlag_; i++)
  {
    tempFeature = bndwt*(rel_->getVariable(indxBin_[i])->getLb()) +
        (1-bndwt)*rel_->getVariable(indxBin_[i])->getUb();
    hashValue_[hash_*crntClmns_] = hashValue_[hash_*crntClmns_] + (randVal1_[i])*tempFeature;
    hashValue_[hash_*crntClmns_+1] = hashValue_[hash_*crntClmns_+1] + (randVal2_[i])*tempFeature;
  }
#if SPEW
        logger_->msgStream(LogDebug) << me_ << "hash value1 and hash value2 = "
        << hashValue_[hash_*crntClmns_] <<"\t"<< hashValue_[hash_*crntClmns_+1] << std::endl;
#endif
}

bool RBrDev::evalIndx(std::vector<unsigned int>tempVctr, UInt bstscrIndex,int* indx)
{
  for(UInt i=0;i<tempVctr.size();i++)
   {
   if(tempVctr[i]== bstscrIndex){*indx = i; return true;} 
   }  
  return false;
}

// AM: Needs simplification and verbose output. Should not return anything.
std::vector<unsigned int> RBrDev::mostSimilarNode()
{
  std::vector<UInt> bin[hash_], binrslt;
  double thrshld = 0.10;
  std::vector<UInt> occurNodeId(crntClmns_,0);
  for(unsigned int j=0;j<hash_; j++){
    for(unsigned int i=0;i<crntClmns_;i++) {
      if(hashValue_[hash_*i + j] >= hashValue_[hash_*crntClmns_ + j]*(1-thrshld) && hashValue_[hash_*i + j] <= hashValue_[hash_*crntClmns_ + j]*(1+thrshld))
      {
          bin[j].push_back(i);
      } 
    }
   }
  //if a node is available in every bin then assume that it is  featurewise  similar 
  for(unsigned int j=0;j<crntClmns_;j++){
    for(unsigned int h=0;h<hash_;h++){
      if (std::find(bin[h].begin(), bin[h].end(), j) != bin[h].end()){
        occurNodeId.at(j)++;
      }
    }
  if(occurNodeId.at(j)>hash_-1){
    binrslt.push_back(j);
    }
  }

#if SPEW
  logger_->msgStream(LogDebug) << me_ << "number of similar nodes = " 
                               << binrslt.size() << std::endl;
#endif
  return binrslt;
}

BrCandPtr RBrDev::simNodeHash(double objVl, bool* flagsumzero,
                              double* wtdscr,BrCandPtr* wtdcand)
{   

  std::vector<BrCandPtr> brnchngCandstemp;
  UInt bstscrIndex,clmnindx;
  int minIndexNode = 0;
  double sumScored = 0.0; 
  double sumScoreu = 0.0;
  double sumScore = 0.0;
  double change_up, change_down,score1;
  double topScore =-INFINITY;
  double topScored =-INFINITY;
  double topScoreu =-INFINITY;
  BrCandPtr matched_cand = BrCandPtr();  // NULL
  BrCandPtr canBstscr = BrCandPtr();     // NULL
  BrCandPtr null_cand = BrCandPtr();     // NULL

  // clear the binrslt_ 
  binrslt_.clear();
  // Update table by computing  hash values
  timer_->start();
  updateTable_(objVl);
  stats_->hashTime += timer_->query();
  timer_->stop();

  // if branching call is on root node, do strong branch 
  if (crntClmns_==0) {
     return null_cand;
  }

  //Compute similar nodes to the current node 
  timer_->start();
  binrslt_ = mostSimilarNode();
  stats_->searchSNodeTime += timer_->query();
  timer_->stop();

  // if within a given similarity threshold, we do not find any similar nodes
  // do strong branching
  if(binrslt_.size()==0 ){
   return null_cand;
  }
  
  //Else, use the similar information 
  for(BrCandVIter it=brnchngCands_.begin(); it!=brnchngCands_.end(); ++it) {
    canBstscr = *it;
    bstscrIndex = canBstscr->getPCostIndex();
    double scr_wt=0.85 ;
    bool foundflag = false;
    int varindx = 0;
    for (unsigned int i=0;i<binrslt_.size();i++) {
      std::vector<unsigned int> tempVctr;
      clmnindx = binrslt_.at(i);
      if (clmnindx == -1) {continue;}
      std::copy(scoreIndxMat_.begin() + clmnindx*maxStrongCands_, scoreIndxMat_.begin() +
		 (clmnindx+1)*maxStrongCands_, std::back_inserter(tempVctr));

      if (evalIndx(tempVctr, bstscrIndex,&varindx)) {
        sumScored = sumScored + scoreMatd_[clmnindx*maxStrongCands_ + varindx ];
        sumScoreu = sumScoreu + scoreMatu_[clmnindx*maxStrongCands_ + varindx];
        foundflag = true;
      } 
    }
    //there might be some variables  which is not available in similar nodes, do
    //strong branching
    if(foundflag==false){
      brnchngCandstemp.push_back(*it);
      *flagsumzero = true;
    }
    else{
      sumScored = sumScored/binrslt_.size();
      sumScoreu = sumScoreu/binrslt_.size();
    }

    getPCScore_(*it, &change_down, &change_up, &score1);
    //Compute the weighted average
    sumScore= scr_wt*(getScore_(sumScoreu, sumScored))+(1-scr_wt)*score1;
    // find the variable with highest score
    if(topScore<sumScore){
      topScore = sumScore;
      topScored = sumScored;
      topScoreu = sumScoreu;
      matched_cand =canBstscr ;
      if(sumScoreu > sumScored) {
        matched_cand->setDir(DownBranch);
      } else {
        matched_cand->setDir(UpBranch);
      }
    }
    sumScore=0.0;sumScored =0.0;sumScoreu=0.0;
  }
  if (*flagsumzero==true) {
    brnchngCands_.clear();
    brnchngCands_ = brnchngCandstemp;
    brnchngCandstemp.clear();
    *wtdscr = topScore;
    *wtdcand = matched_cand;
<<<<<<< HEAD
    return matchbreak;
   }
 //  else if(binrslt_.size()>0 and matched_cand!=NULL){
 //    ++(stats_->simCanBr); // increasing counter to ensure that branching decision is based on similarity
//   }
=======
    return null_cand;
   } else if(binrslt_.size()>0) {
     // AM: wrong
     ++(stats_->simCanBr); // increasing counter to ensure that branching decision is based on similarity
   }
>>>>>>> 537e48c9
 return matched_cand;
}


// AM: Major flaw here -- division
void RBrDev::bestScoreUpdate(const double & change_up1,
                             const double & change_down1,
                             const int & indx, UIntVector & count) {

  std::vector<unsigned int>::iterator it;
  std::vector<unsigned int> tempVctr;
  double wtdavg=0.5;
  int varindx = 0;
  for(unsigned int i=0;i<binrslt_.size();i++){
    std::copy(scoreIndxMat_.begin() +i*maxStrongCands_, scoreIndxMat_.begin() + 
              (i+1)*maxStrongCands_, std::back_inserter(tempVctr) );
    if (evalIndx(tempVctr, indx, &varindx)){
      scoreMatd_[crntClmns_*maxStrongCands_ + varindx] = (count[indx]*scoreMatd_[crntClmns_*maxStrongCands_
                                                          + varindx] + change_down1)/count[indx]+1;
      scoreMatu_[crntClmns_*maxStrongCands_ + varindx]= (count[indx]*scoreMatu_[crntClmns_*maxStrongCands_ 
                                                         + indx] + change_up1)/count[indx]+1;
    } 
  }
  count[indx] = count[indx]+1;
}    
    

// AM: remove this
bool RBrDev::subsetfromStrongList(const int & nodeid, const int & varindx)
{
   std::vector<unsigned int> tempVctr;
   std::vector<unsigned int>::iterator it;
   if(binrslt_.size()>0){
     std::copy(masterStrngNdList_.begin() + nodeid*maxStrongCands_, masterStrngNdList_.begin() + (nodeid + 1)*maxStrongCands_, std::back_inserter(tempVctr) );
     it = std::find(tempVctr.begin(), tempVctr.end(),varindx);
     if(it!=binrslt_.end())
       return true;
   }
   return false;
}


UInt RBrDev::getThresh() const
{
  return thresh_;
}


void RBrDev::initialize(RelaxationPtr rel)

{
  int n = rel->getNumVars();
  // find number of binaries
  featureFlag_ = rel->getSize()->bins;
  // initialize to zero.
  pseudoUp_ = DoubleVector(n,0.); 
  pseudoDown_ = DoubleVector(n,0.); 
  lastStrBranched_ = UIntVector(n,20000);
  timesUp_ = std::vector<UInt>(n,0); 
  simtimesUp_ = std::vector<UInt>(n,0); 
  simtimesDown_ = std::vector<UInt>(n,0);
  timesDown_ = std::vector<UInt>(n,0); 
  clmn_= 1000; //change made from 150 to 100 see SimpledevCrln_16_2_reduced_limit_threshold
  UInt maxsimclmn = std::max(100,int(featureFlag_/20));
  binrslt_ = UIntVector(maxsimclmn,-1); //currently minimum 50 similar nodes are allowable
  nvarCands_.reserve(n);
  brnchngCands_.reserve(n);
  x_.reserve(n);
  varlen_ = n;
  crntClmns_= 0;
  hash_ = 2;
  randVal1_= DoubleVector(featureFlag_,0.);
  randVal2_= DoubleVector(featureFlag_,0.);
  indxBin_= IntVector(featureFlag_,0);
  featureFlag_ =0;
  for(int i=0;i<n;i++){
    if(rel->getVariable(i)->getType()==Binary){
      indxBin_[featureFlag_] = i;
      randVal1_[featureFlag_] = rand()/(RAND_MAX + 1.);  
      randVal2_[featureFlag_] = rand()/(RAND_MAX + 1.);  
      featureFlag_++;
    }
  }
  hashValue_= DoubleVector(2*clmn_,0.);//it containts two hashes per node
  scoreMatu_= DoubleVector(maxStrongCands_*clmn_,0.);
  scoreMatd_= DoubleVector(maxStrongCands_*clmn_,0.);
  scoreIndxMat_= IntVector(maxStrongCands_*clmn_,-1);
  masterStrngNdList_= IntVector(maxStrongCands_*clmn_,-1);
 // masterStrngNdList_.resize(varlen_);
}

void RBrDev::setTrustCutoff(bool val)
{
  trustCutoff_ = val;
}


void RBrDev::setEngine(EnginePtr engine)
{
  engine_ = engine;
}


void RBrDev::setIterLim(UInt k) 
{
  maxIterations_ = k;
}


void RBrDev::setMaxDepth(UInt k) 
{
  maxDepth_ = k;
}


void RBrDev::setMinNodeDist(UInt k) 
{
  minNodeDist_ = k;
}


void RBrDev::setThresh(UInt k) 
{
  thresh_ = k;
}


bool RBrDev::shouldPrune_(const double &chcutoff, const double &change,
                          const EngineStatus & status, bool *is_rel)
{
  switch (status) {
   case (ProvenLocalInfeasible):
     return true;
   case (ProvenInfeasible):
     return true;
   case (ProvenObjectiveCutOff):
     return true;
   case (ProvenLocalOptimal):
   case (ProvenOptimal):
     if (trustCutoff_ && change>chcutoff-eTol_) {
       return true;
     }
     // check feasiblity
     break;
   case (EngineUnknownStatus):
     assert (!"engine status is UnknownStatus in reliability branching!");
     break;
   case (EngineIterationLimit):
     break;
   case (ProvenFailedCQFeas):
   case (ProvenFailedCQInfeas):
     logger_->msgStream(LogInfo) << me_ << "Failed CQ. Continuing."
                                 << std::endl;
     *is_rel = false;
     break;
   default:
     logger_->errStream() << me_ << "unexpected engine status. " 
                          << "status = " << status << std::endl;
     *is_rel = false;
     stats_->engProbs += 1;
     break;
  }
  return false;
}


void RBrDev::strongBranch_(BrCandPtr cand, double & obj_up, double & obj_down, 
                           EngineStatus & status_up, 
                           EngineStatus & status_down)
{
  HandlerPtr h = cand->getHandler();
  ModificationPtr mod;

  // first do down.
  mod = h->getBrMod(cand, x_, rel_, DownBranch);
  mod->applyToProblem(rel_);
  //std::cout << "down relax ******\n";
  //rel_->write(std::cout);

  timer_->start();
  status_down = engine_->solve();
  stats_->strTime += timer_->query();
  timer_->stop();
  ++(stats_->strBrCalls);
  obj_down = engine_->getSolutionValue();
  mod->undoToProblem(rel_);

  // now go up.
  mod = h->getBrMod(cand, x_, rel_, UpBranch);
  mod->applyToProblem(rel_);
  //std::cout << "up relax ******\n";
  //rel_->write(std::cout);

  timer_->start();
  status_up = engine_->solve();
  stats_->strTime += timer_->query();
  timer_->stop();
  ++(stats_->strBrCalls);
  obj_up = engine_->getSolutionValue();
  mod->undoToProblem(rel_);
}


void RBrDev::updateAfterSolve(NodePtr node, ConstSolutionPtr sol)
{
  const double *x = sol->getPrimal();
  NodePtr parent = node->getParent();
  if (parent) {
    BrCandPtr cand = node->getBranch()->getBrCand();
    int index = cand->getPCostIndex();
    if (index>-1) {
      double oldval = node->getBranch()->getActivity();
      double newval = x[index];
      double cost = (node->getLb()-parent->getLb()) / 
                    (fabs(newval - oldval)+eTol_);
      if (cost < 0. || std::isinf(cost) || std::isnan(cost)) {
        cost = 0.;
      }
      if (newval < oldval) {
        updatePCost_(index, cost, pseudoDown_, timesDown_);
        bestScoreUpdate(0.0, cost, index, simtimesDown_); // AM: why pass simtimesDown_?
      } else {
        updatePCost_(index, cost, pseudoUp_, timesUp_);   
        bestScoreUpdate(cost, 0.0, index, simtimesUp_);   // AM: why pass simtimesUp_?
      }
    } 
  }
}


void RBrDev::updatePCost_(const int & i, const double & new_cost, 
                                       DoubleVector & cost, UIntVector & count)
{
  cost[i]   = (cost[i]*count[i]+new_cost)/(count[i]+1);
  count[i] += 1;
}


void RBrDev::useStrongBranchInfo_(BrCandPtr cand, const double &chcutoff, 
                                  double &change_up, double &change_down,
                                  const EngineStatus & status_up,
                                  const EngineStatus & status_down)
{
  const UInt index        = cand->getPCostIndex();
  bool should_prune_up    = false;
  bool should_prune_down  = false;
  bool is_rel = true;
  double cost;

  should_prune_down = shouldPrune_(chcutoff, change_down, status_down, &is_rel);
  should_prune_up   = shouldPrune_(chcutoff, change_up, status_up, &is_rel);

  if (!is_rel) {
    change_up = 0.;
    change_down = 0.;
  } else if (should_prune_up == true && should_prune_down == true) {
    status_ = PrunedByBrancher;
    stats_->bndChange += 2;
  } else if (should_prune_up) {
    status_ = ModifiedByBrancher;
    mods_.push_back(cand->getHandler()->getBrMod(cand, x_, rel_, DownBranch));
    ++(stats_->bndChange);
  } else if (should_prune_down) {
    status_ = ModifiedByBrancher;
    mods_.push_back(cand->getHandler()->getBrMod(cand, x_, rel_, UpBranch));
    ++(stats_->bndChange);
  } else { 
    cost = fabs(change_down)/(fabs(cand->getDDist())+eTol_);
    updatePCost_(index, cost, pseudoDown_, timesDown_);

    cost = fabs(change_up)/(fabs(cand->getUDist())+eTol_);
    updatePCost_(index, cost, pseudoUp_, timesUp_);
  }
}


void RBrDev::writeScore_(BrCandPtr cand, double score, 
                                      double change_up, double change_down)
{
  logger_->msgStream(LogDebug2) << me_ << "candidate: " << cand->getName() 
                                << " down change = " << change_down
                                << " up change = " << change_up
                                << " score = " << score
                                << std::endl;
}


void RBrDev::writeScores_(std::ostream &out)
{
  out << me_ << " branching candidates:" << std::endl;
  for (BrCandVIter it=brnchngCands_.begin(); it!=brnchngCands_.end(); ++it) {
    if ((*it)->getPCostIndex()>-1) {
      out << std::setprecision(6) << (*it)->getName() << "\t" 
        << timesDown_[(*it)->getPCostIndex()] << "\t"
        << timesUp_[(*it)->getPCostIndex()] << "\t" 
        << pseudoDown_[(*it)->getPCostIndex()] << "\t"
        << pseudoUp_[(*it)->getPCostIndex()] << "\t"
        << x_[(*it)->getPCostIndex()] << "\t"
        << rel_->getVariable((*it)->getPCostIndex())->getLb() << "\t"
        << rel_->getVariable((*it)->getPCostIndex())->getUb() << "\t"
        << std::endl;
    } else {
      out << std::setprecision(6) << (*it)->getName() << "\t" 
                                  << 0 << "\t" << 0 << "\t"
                                  << (*it)->getScore() << "\t"
                                  << (*it)->getScore() << "\t"
                                  << (*it)->getDDist() << "\t"
                                  << 0.0 << "\t"
                                  << 1.0 << "\t" << std::endl;
    }
  }

  out << me_ << "reliable candidates:" << std::endl;
  for (BrCandVIter it=nvarCands_.begin(); it!=nvarCands_.end(); ++it) {
    if ((*it)->getPCostIndex()>-1) {
      out << (*it)->getName() << "\t" 
        << timesDown_[(*it)->getPCostIndex()] << "\t"
        << timesUp_[(*it)->getPCostIndex()] << "\t" 
        << pseudoDown_[(*it)->getPCostIndex()] << "\t"
        << pseudoUp_[(*it)->getPCostIndex()] << "\t"
        << x_[(*it)->getPCostIndex()] << "\t"
        << rel_->getVariable((*it)->getPCostIndex())->getLb() << "\t"
        << rel_->getVariable((*it)->getPCostIndex())->getUb() << "\t"
        << std::endl;
    } else {
      out << std::setprecision(6) << (*it)->getName() << "\t" 
          << 0 << "\t" << 0 << "\t"
          << (*it)->getScore() << "\t"
          << (*it)->getScore() << "\t"
          << (*it)->getDDist() << "\t"
          << 0.0 << "\t"
          << 1.0 << "\t" << std::endl;
    }
  }
}


void RBrDev::writeStats(std::ostream &out) const
{
  if (stats_) {
    out << me_ << "times called                = " << stats_->calls 
      << std::endl
      << me_ << "no. of problems in engine   = " << stats_->engProbs
      << std::endl
      << me_ << "times relaxation solved     = " << stats_->strBrCalls
      << std::endl
      << me_ << "times bounds changed        = " << stats_->bndChange
      << std::endl
      << me_ << "time in solving relaxations = " << stats_->strTime
      << std::endl
      << me_ << "time in hashing operation = " << stats_->hashTime
      << std::endl
      << me_ << "time in searching simiar nodes  = " << stats_->searchSNodeTime
      << std::endl
      << me_ << "no. of times best cand is selected by sim explored nodes (not from strng brnchng) = " << stats_->simCanBr
      << std::endl;
  }
}


// Local Variables: 
// mode: c++ 
// eval: (c-set-style "k&r") 
// eval: (c-set-offset 'innamespace 0) 
// eval: (setq c-basic-offset 2) 
// eval: (setq fill-column 78) 
// eval: (auto-fill-mode 1) 
// eval: (setq column-number-mode 1) 
// eval: (setq indent-tabs-mode nil) 
// End:<|MERGE_RESOLUTION|>--- conflicted
+++ resolved
@@ -145,7 +145,7 @@
         }
       }
     }
-    if(*flagsumzero==true && best_score < *wtdscr)
+    if(*flagsumzero==true && best_score < *wtdscr && NotModifiedByBrancher == status_)
     {
       best_cand = *wtdcand;
       best_score = *wtdscr;
@@ -153,7 +153,6 @@
     }
   }
 
-  // Update score to the similar nodes 
   return best_cand;
 }
 
@@ -415,9 +414,9 @@
 }
 
 // AM: Needs simplification and verbose output. Should not return anything.
-std::vector<unsigned int> RBrDev::mostSimilarNode()
-{
-  std::vector<UInt> bin[hash_], binrslt;
+void RBrDev::mostSimilarNode()
+{
+  std::vector<UInt> bin[hash_];
   double thrshld = 0.10;
   std::vector<UInt> occurNodeId(crntClmns_,0);
   for(unsigned int j=0;j<hash_; j++){
@@ -428,7 +427,7 @@
       } 
     }
    }
-  //if a node is available in every bin then assume that it is  featurewise  similar 
+  //if a node is available in every bin then it is similar 
   for(unsigned int j=0;j<crntClmns_;j++){
     for(unsigned int h=0;h<hash_;h++){
       if (std::find(bin[h].begin(), bin[h].end(), j) != bin[h].end()){
@@ -436,15 +435,15 @@
       }
     }
   if(occurNodeId.at(j)>hash_-1){
-    binrslt.push_back(j);
+    binrslt_.push_back(j);
     }
   }
 
 #if SPEW
   logger_->msgStream(LogDebug) << me_ << "number of similar nodes = " 
-                               << binrslt.size() << std::endl;
+                               << binrslt_.size() << std::endl;
 #endif
-  return binrslt;
+
 }
 
 BrCandPtr RBrDev::simNodeHash(double objVl, bool* flagsumzero,
@@ -480,7 +479,7 @@
 
   //Compute similar nodes to the current node 
   timer_->start();
-  binrslt_ = mostSimilarNode();
+  mostSimilarNode();
   stats_->searchSNodeTime += timer_->query();
   timer_->stop();
 
@@ -544,19 +543,11 @@
     brnchngCandstemp.clear();
     *wtdscr = topScore;
     *wtdcand = matched_cand;
-<<<<<<< HEAD
-    return matchbreak;
-   }
- //  else if(binrslt_.size()>0 and matched_cand!=NULL){
- //    ++(stats_->simCanBr); // increasing counter to ensure that branching decision is based on similarity
-//   }
-=======
     return null_cand;
-   } else if(binrslt_.size()>0) {
+   } else if(binrslt_.size()>0){
      // AM: wrong
      ++(stats_->simCanBr); // increasing counter to ensure that branching decision is based on similarity
    }
->>>>>>> 537e48c9
  return matched_cand;
 }
 
