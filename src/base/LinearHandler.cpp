--- conflicted
+++ resolved
@@ -1368,24 +1368,13 @@
   //std::cout << "\nEnd of relaxation from IntVarHandler.\n";
 }
 
-<<<<<<< HEAD
-void LinearHandler::relaxInitFull(RelaxationPtr rel, bool* is_inf)
-=======
-
-void LinearHandler::relaxInitFull(RelaxationPtr rel, SolutionPool *,
-                                  bool *is_inf)
->>>>>>> a1f2ffbc
+void LinearHandler::relaxInitFull(RelaxationPtr rel, SolutionPool*,
+                                  bool* is_inf)
 {
   relax_(problem_, rel, is_inf);
 }
 
-<<<<<<< HEAD
-void LinearHandler::relaxInitInc(RelaxationPtr rel, bool* is_inf)
-=======
-
-void LinearHandler::relaxInitInc(RelaxationPtr rel, SolutionPool *,
-                                 bool *is_inf)
->>>>>>> a1f2ffbc
+void LinearHandler::relaxInitInc(RelaxationPtr rel, SolutionPool*, bool* is_inf)
 {
   relax_(problem_, rel, is_inf);
 }
