//
//     MINOTAUR -- It's only 1/2 bull
//
//     (C)opyright 2009 - 2017 The MINOTAUR Team.
//

/**
 * \file QGHandlerAdvance.cpp
 * \Briefly define a handler to enhance  Quesada-Grossmann
 * Algorithm by using schemes for adding extra linearization at different
 * node of the branch-and-bound tree
 * \Author Meenarli Sharma, Indian Institute of Technology Bombay
 */


#include <cmath>
#include <iomanip>
#include <iostream>
#include <fstream>
#include <sstream>
#include <string>

#include "MinotaurConfig.h"

#include "Branch.h"
#include "CGraph.h"
#include "CNode.h"
#include "Constraint.h"
#include "Engine.h"
#include "Environment.h"
#include "Function.h"
#include "Logger.h"
#include "Node.h"
#include "NonlinearFunction.h"
#include "Objective.h"
#include "Operations.h"
#include "Option.h"
#include "ProblemSize.h"
#include "QGHandlerAdvance.h"
#include "Relaxation.h"
#include "Solution.h"
#include "Timer.h"
#include "SolutionPool.h"
#include "VarBoundMod.h"
#include "Variable.h"

using namespace Minotaur;

typedef std::vector<ConstraintPtr>::const_iterator CCIter;
const std::string QGHandlerAdvance::me_ = "QGHandlerAdvance: ";

QGHandlerAdvance::QGHandlerAdvance(EnvPtr env, ProblemPtr minlp, EnginePtr nlpe)
: env_(env),
  minlp_(minlp),
  nlCons_(0),
  nlpe_(nlpe),
  lpe_(EnginePtr()),
  nlpStatus_(EngineUnknownStatus),
  solC_(0),
  objVar_(0),
  oNl_(false),
  rel_(RelaxationPtr()),
  relobj_(0.0),
  extraLin_(0),
  rs3_(0),
  maxVioPer_(0),
  consDual_(0),
  //lpdist_(0),
  lastNodeId_(-1)
{
  intTol_ = env_->getOptions()->findDouble("int_tol")->getValue();
  solAbsTol_ = env_->getOptions()->findDouble("feasAbs_tol")->getValue();
  solRelTol_ = env_->getOptions()->findDouble("feasRel_tol")->getValue();
  objATol_ = env_->getOptions()->findDouble("solAbs_tol")->getValue();
  objRTol_ = env_->getOptions()->findDouble("solRel_tol")->getValue();
  logger_ = env->getLogger();

  stats_ = new QGStats();
  stats_->cuts = 0;
  stats_->nlpS = 0;
  stats_->nlpF = 0;
  stats_->nlpI = 0;
  stats_->nlpIL = 0;
  stats_->fracCuts = 0;
}


QGHandlerAdvance::~QGHandlerAdvance()
{ 
  if (stats_) {
    delete stats_;
  }

  nlCons_.clear();
  undoMods_();
 
  if (solC_) {
    delete [] solC_;
    solC_ = 0;
  }

  if (extraLin_) {
    delete extraLin_;  
  }
  env_ = 0;
  lpe_ = 0;
  rel_ = 0;
  nlpe_ = 0;
  minlp_ = 0;
  extraLin_ = 0;  
  nlCons_.clear();
  consDual_.clear();
}


void QGHandlerAdvance::dualBasedCons_(ConstSolutionPtr sol)
{
  // Dual based scheme
  //highDualCons_.clear();
  //double act, maxDual = -INFINITY;
  //const double * consDual = sol->getDualOfCons();

  //for (CCIter it=nlCons_.begin(); it!=nlCons_.end(); ++it) {
    //act = consDual[(*it)->getIndex()];
    //if (act > maxDual) {
      //maxDual = act;    
    //}
  //}

  //if (maxDual > 0) {
    //for (CCIter it=nlCons_.begin(); it!=nlCons_.end(); ++it) {
      //act = consDual[(*it)->getIndex()];
      //if (act >= 0.5*maxDual) {
        //highDualCons_.push_back(*it);
      //}
    //}
  //}

  // Score based scheme
  double lambda1 = 0.05, lambda2 = 0.95;
  const double * consDual = sol->getDualOfCons();
  //consDual_.clear();
  //for (CCIter it=nlCons_.begin(); it!=nlCons_.end(); ++it) {
    //consDual_.push_back(consDual[(*it)->getIndex()]);
  for (UInt i = 0; i < nlCons_.size(); ++i) {
    consDual_[i] = lambda1*consDual_[i] + 
      lambda2*(consDual[(nlCons_[i])->getIndex()]);
  }

  return;
}

void QGHandlerAdvance::addInitLinearX_(ConstSolutionPtr sol)
{ 
  int error = 0;
  FunctionPtr f;
  ConstraintPtr con;
  double c, act, cUb;
  std::stringstream sstm;
  LinearFunctionPtr lf = 0;
  const double *x = sol->getPrimal();
  //ConstraintPtr newcon;

  for (CCIter it=nlCons_.begin(); it!=nlCons_.end(); ++it) {
    con = *it;
    act = con->getActivity(x, &error);
    if (error == 0) {
      f = con->getFunction();
      linearAt_(f, act, x, &c, &lf, &error);
      if (error == 0) {
        cUb = con->getUb();
        ++(stats_->cuts);
        sstm << "_qgCutRoot_" << stats_->cuts;
        f = (FunctionPtr) new Function(lf);
        rel_->newConstraint(f, -INFINITY, cUb-c, sstm.str());
        //newcon = rel_->newConstraint(f, -INFINITY, cUb-c, sstm.str());
        sstm.str("");
      }
    }	else {
      logger_->msgStream(LogError) << me_ << "Constraint" <<  con->getName() <<
        " is not defined at this point." << std::endl;
    }
  }

  if (oNl_) {
    error = 0;
    ObjectivePtr o = minlp_->getObjective();
    act = o->eval(x, &error);
    if (error==0) {
      ++(stats_->cuts);
      sstm << "_qgObjCutRoot_" << stats_->cuts;
      f = o->getFunction();
      linearAt_(f, act, x, &c, &lf, &error);
      if (error == 0) {
        lf->addTerm(objVar_, -1.0);
        f = (FunctionPtr) new Function(lf);
        rel_->newConstraint(f, -INFINITY, -1.0*c, sstm.str());
        //newcon = rel_->newConstraint(f, -INFINITY, -1.0*c, sstm.str());
      }
    }	else {
      logger_->msgStream(LogError) << me_ <<
        "Objective not defined at this point." << std::endl;
    }
  }
  return;
}


void QGHandlerAdvance::cutIntSol_(const double *lpx, CutManager *cutMan,
                           SolutionPoolPtr s_pool, bool *sol_found,
                           SeparationStatus *status)
{
  switch(nlpStatus_) {
  case (ProvenOptimal):
  case (ProvenLocalOptimal):
    {
      ++(stats_->nlpF);
      double nlpval = nlpe_->getSolutionValue();
      updateUb_(s_pool, nlpval, sol_found);
      if ((relobj_ >= nlpval-objATol_) ||
          (nlpval != 0 && (relobj_ >= nlpval-fabs(nlpval)*objRTol_))) {
          *status = SepaPrune;
      } else {
        const double * nlpx = nlpe_->getSolution()->getPrimal();
        cutToObj_(nlpx, lpx, cutMan, status);
        cutToCons_(nlpx, lpx, cutMan, status);
      }
    }
    break;
  case (ProvenInfeasible):
  case (ProvenLocalInfeasible): 
  case (ProvenObjectiveCutOff):
    {
      ++(stats_->nlpI);
      const double * nlpx = nlpe_->getSolution()->getPrimal();
      cutToCons_(nlpx, lpx, cutMan, status);
    }
    break;
  case (EngineIterationLimit):
    ++(stats_->nlpIL);
    objCutAtLpSol_(lpx, cutMan, status);
    consCutsAtLpSol_(lpx, cutMan, status);
    break;
  case (FailedFeas):
  case (EngineError):
  case (FailedInfeas):
  case (ProvenUnbounded):
  case (ProvenFailedCQFeas):
  case (EngineUnknownStatus):
  case (ProvenFailedCQInfeas):
  default:
    logger_->msgStream(LogError) << me_ << "NLP engine status = "
      << nlpe_->getStatusString() << std::endl;
    logger_->msgStream(LogError)<< me_ << "No cut generated, may cycle!"
      << std::endl;
    *status = SepaError;
    break;
  }

  // happens due to tolerance miss-match among different solvers
  if (*status == SepaContinue) {
    *status = SepaPrune;
  }
  return;
}


void QGHandlerAdvance::fixInts_(const double *x)
{
  double xval;
  VariablePtr v;
  VarBoundMod2 *m = 0;
  for (VariableConstIterator vit=minlp_->varsBegin(); vit!=minlp_->varsEnd();
       ++vit) {
    v = *vit;
    if (v->getType() == Binary || v->getType() == Integer) {
      xval = x[v->getIndex()];
      xval = floor(xval + 0.5);
      m = new VarBoundMod2(v, xval, xval);
      m->applyToProblem(minlp_);
      nlpMods_.push(m);
    }
  }
  return;
}


void QGHandlerAdvance::initLinear_(bool *isInf)
{
  *isInf = false;
  
  nlpe_->load(minlp_);
  solveNLP_();
  
  switch (nlpStatus_) {
  case (ProvenOptimal):
  case (ProvenLocalOptimal):
    ++(stats_->nlpF);
    addInitLinearX_(nlpe_->getSolution());
    break;
  case (EngineIterationLimit):
    ++(stats_->nlpIL);
    addInitLinearX_(nlpe_->getSolution());
    break;
  case (ProvenInfeasible):
  case (ProvenLocalInfeasible):
  case (ProvenObjectiveCutOff):
    ++(stats_->nlpI);
    *isInf = true;
    break;
  case (FailedFeas):
  case (EngineError):
  case (FailedInfeas):
  case (ProvenUnbounded):
  case (ProvenFailedCQFeas):
  case (EngineUnknownStatus):
  case (ProvenFailedCQInfeas):
  default:
    logger_->msgStream(LogError) << me_ << "NLP engine status at root= "
      << nlpStatus_ << std::endl;
    assert(!"In QGHandlerAdvance: stopped at root. Check error log.");
    break;
  }
  return;
}


bool QGHandlerAdvance::isFeasible(ConstSolutionPtr sol, RelaxationPtr, bool &,
                           double &)
{
  int error = 0;
  double act, cUb;
  ConstraintPtr c;
  const double *x = sol->getPrimal();

  for (CCIter it = nlCons_.begin(); it != nlCons_.end(); ++it) {
    c = *it;
    act = c->getActivity(x, &error);
    if (error == 0) {
      cUb = c->getUb();
      if ((act > cUb + solAbsTol_) &&
          (cUb == 0 || act > cUb + fabs(cUb)*solRelTol_)) {
        return false;
      }
    }	else {
      logger_->msgStream(LogError) << me_ << c->getName() <<
        " constraint not defined at this point."<< std::endl;
      return false;
    }
  }

  if (oNl_) {
    error = 0;
    relobj_ = sol->getObjValue();
    act = minlp_->getObjValue(x, &error);
    if (error == 0) {
      if ((act > relobj_ + solAbsTol_) &&
          (relobj_ == 0 || (act > relobj_ + fabs(relobj_)*solRelTol_))) {
        return false;
      }
    }	else {
      logger_->msgStream(LogError) << me_
        <<"objective not defined at this point."<< std::endl;
      return false;
    }
  }
  return true;
}


void QGHandlerAdvance::linearizeObj_()
{
  ObjectivePtr o = minlp_->getObjective();
  FunctionType fType = o->getFunctionType();
  if (!o) {
    assert(!"need objective in QG!");
  } else if (fType != Linear && fType != Constant) {
    oNl_ = true;
    FunctionPtr f;
    std::string name = "dummy_obj_var";
    ObjectiveType objType = o->getObjectiveType();
    LinearFunctionPtr lf = (LinearFunctionPtr) new LinearFunction();
    VariablePtr vPtr = rel_->newVariable(-INFINITY, INFINITY, Continuous,
                                         name, VarHand);
    assert(objType == Minimize);
    
    objVar_ = vPtr;
    rel_->removeObjective();
    lf->addTerm(vPtr, 1.0);
    f = (FunctionPtr) new Function(lf);
    rel_->newObjective(f, 0.0, objType);
  }
  return;
}


void QGHandlerAdvance::linearAt_(FunctionPtr f, double fval, const double *x,
                          double *c, LinearFunctionPtr *lf, int *error)
{
  int n = rel_->getNumVars();
  double *a = new double[n];
  VariableConstIterator vbeg = rel_->varsBegin(), vend = rel_->varsEnd();
  const double linCoeffTol =
    env_->getOptions()->findDouble("conCoeff_tol")->getValue();

  std::fill(a, a+n, 0.);
  f->evalGradient(x, a, error);
  
  if (*error==0) {
    *lf = (LinearFunctionPtr) new LinearFunction(a, vbeg, vend, linCoeffTol);
    *c  = fval - InnerProduct(x, a, minlp_->getNumVars());
  } else {
    logger_->msgStream(LogError) << me_ <<"gradient not defined at this point."
      << std::endl;
  }
  delete [] a;
  return;
}


void QGHandlerAdvance::cutToCons_(const double *nlpx, const double *lpx,
                             CutManager *cutman, SeparationStatus *status)
{
  int error = 0;
  ConstraintPtr con;
  double nlpact, cUb;

  for (CCIter it = nlCons_.begin(); it != nlCons_.end(); ++it) {
    con = *it;
    nlpact =  con->getActivity(lpx, &error);
    if (error == 0) {
      cUb = con->getUb();
      if ((nlpact > cUb + solAbsTol_) &&
          (cUb == 0 || nlpact > cUb+fabs(cUb)*solRelTol_)) {
        addCut_(nlpx, lpx, con, cutman, status);
      } else {
#if SPEW
        logger_->msgStream(LogDebug) << me_ << " constraint " << con->getName() <<
          " feasible at LP solution. No OA cut to be added." << std::endl;
#endif
      }
    }	else {
      logger_->msgStream(LogError) << me_ << " constraint not defined at" <<
        " this point. "<<  std::endl;
    }
  }
  return;
}


void QGHandlerAdvance::consCutsAtLpSol_(const double *lpx, CutManager *cutMan,
                             SeparationStatus *status)
{
  int error = 0;
  double act, cUb;
  ConstraintPtr con;
  UInt temp = stats_->cuts;
  
  for (CCIter it=nlCons_.begin(); it!=nlCons_.end(); ++it) {
    con = *it;
    act =  con->getActivity(lpx, &error);
    if (error == 0) { 
      cUb = con->getUb();
      if ((act > cUb + solAbsTol_) &&
        (cUb == 0 || act > cUb+fabs(cUb)*solRelTol_)) {
        ECPTypeCut_(lpx, cutMan, con, act);
      }
    }
  }
  
  if (temp < stats_->cuts) {
    *status = SepaResolve;
  }
  return;
}


void QGHandlerAdvance::objCutAtLpSol_(const double *lpx, CutManager *,
                                  SeparationStatus *status)
{
  if (oNl_) {
    int error = 0;
    FunctionPtr f;
    LinearFunctionPtr lf;
    double c, lpvio, act;
    //ConstraintPtr newcon;
    std::stringstream sstm;
    ObjectivePtr o = minlp_->getObjective();

    act = o->eval(lpx, &error);
    if (error == 0) {
      lpvio = std::max(act-relobj_, 0.0);
      //std::cout << relobj_ << " " << lpvio << "\n";
      if (maxVioPer_) {
        if (lpvio < 3*relobj_) {
          return;
        }      
      }
      if ((lpvio > solAbsTol_) &&
          (relobj_ == 0 || lpvio > fabs(relobj_)*solRelTol_)) {
          lf = 0;
          f = o->getFunction();
          linearAt_(f, act, lpx, &c, &lf, &error);
          if (error == 0) {
            lpvio = std::max(c+lf->eval(lpx)-relobj_, 0.0);
            if ((lpvio > solAbsTol_) && ((relobj_-c) == 0
                                       || lpvio > fabs(relobj_-c)*solRelTol_)) {
              ++(stats_->cuts);
              *status = SepaResolve;
              lf->addTerm(objVar_, -1.0);
              f = (FunctionPtr) new Function(lf);
              sstm << "_qgObjCut_" << stats_->cuts;
              rel_->newConstraint(f, -INFINITY, -1.0*c, sstm.str());
              //newcon = rel_->newConstraint(f, -INFINITY, -1.0*c, sstm.str());
            } else {
              delete lf;
              lf = 0;
            }
          }
        }
    }	else {
      logger_->msgStream(LogError) << me_
        << " objective not defined at this solution point." << std::endl;
    }
  }
  return;
}


void QGHandlerAdvance::addCut_(const double *nlpx, const double *lpx,
                        ConstraintPtr con, CutManager*,
                        SeparationStatus *status)
{
  int error = 0;
  //ConstraintPtr newcon;
  std::stringstream sstm;
  LinearFunctionPtr lf = 0;
  double c, lpvio, act, cUb;
  FunctionPtr f = con->getFunction();

  act = con->getActivity(nlpx, &error);

  if (error == 0) {
    linearAt_(f, act, nlpx, &c, &lf, &error);
    if (error == 0) {
      cUb = con->getUb();
      lpvio = std::max(lf->eval(lpx)-cUb+c, 0.0);
      if ((lpvio > solAbsTol_) &&
          ((cUb-c)==0 || (lpvio>fabs(cUb-c)*solRelTol_))) {
        ++(stats_->cuts);
        sstm << "_qgCut_" << stats_->cuts;
        *status = SepaResolve;
        f = (FunctionPtr) new Function(lf);
        rel_->newConstraint(f, -INFINITY, cUb-c, sstm.str());
        //newcon = rel_->newConstraint(f, -INFINITY, cUb-c, sstm.str());
        return;
      } else {
        delete lf;
        lf = 0;
      }
    }
  }	else {
    logger_->msgStream(LogError) << me_ << " constraint not defined at"
      << " this point. "<<  std::endl;
  }
  return;
}
  

void QGHandlerAdvance::cutToObj_(const double *nlpx, const double *lpx,
                            CutManager *, SeparationStatus *status)
{
  if (oNl_) {
    int error = 0;
    FunctionPtr f;
    double c, vio, act;
    //ConstraintPtr newcon;
    std::stringstream sstm;
    ObjectivePtr o = minlp_->getObjective();
    
    act = o->eval(lpx, &error);
    if (error == 0) {
      vio = std::max(act-relobj_, 0.0);
      if ((vio > solAbsTol_)
        && (relobj_ == 0 || vio > fabs(relobj_)*solRelTol_)) {
        act = o->eval(nlpx, &error);
        if (error == 0) {
          f = o->getFunction();
          LinearFunctionPtr lf = 0; 
          linearAt_(f, act, nlpx, &c, &lf, &error);
          if (error == 0) {
            vio = std::max(c+lf->eval(lpx)-relobj_, 0.0);
            if ((vio > solAbsTol_) && ((relobj_-c) == 0
                                     || vio > fabs(relobj_-c)*solRelTol_)) {
              ++(stats_->cuts);
              sstm << "_qgObjCut_" << stats_->cuts;
              lf->addTerm(objVar_, -1.0);
              *status = SepaResolve;
              f = (FunctionPtr) new Function(lf);
              //newcon = rel_->newConstraint(f, -INFINITY, -1.0*c, sstm.str());
              rel_->newConstraint(f, -INFINITY, -1.0*c, sstm.str());
            } else {
              delete lf;
              lf = 0;
            }
          }
        }
      }  else {
#if SPEW
        logger_->msgStream(LogDebug) << me_ << " objective feasible at LP "
          << " solution. No OA cut to be added." << std::endl;
#endif
      }
    }	else {
      logger_->msgStream(LogError) << me_
        << " objective not defined at this solution point." << std::endl;
    }
  }
  return;
}


void QGHandlerAdvance::relaxInitFull(RelaxationPtr , bool *)
{
  //Does nothing
}


void QGHandlerAdvance::relaxInitInc(RelaxationPtr rel, bool *isInf)
{
  rel_ = rel;
  relax_(isInf);
  return;
}


void QGHandlerAdvance::relaxNodeFull(NodePtr , RelaxationPtr , bool *)
{
  //Does nothing
}


void QGHandlerAdvance::relaxNodeInc(NodePtr , RelaxationPtr , bool *)
{
  //Does nothing
}


void QGHandlerAdvance::relax_(bool *isInf)
{
  ConstraintPtr c;
  FunctionType fType;
  
  for (ConstraintConstIterator it = minlp_->consBegin();
       it != minlp_->consEnd(); ++it) {
    c = *it;
    fType = c->getFunctionType();
    if (fType != Constant && fType != Linear) {
      nlCons_.push_back(c);
    }
  }
 
  linearizeObj_();
  initLinear_(isInf);

  rs3_ = env_->getOptions()->findInt("root_linScheme3")->getValue();
  maxVioPer_ = env_->getOptions()->findDouble("maxVioPer")->getValue();
  cutMethod_ = env_->getOptions()->findString("cutMethod")->getValue();
  bool rg1 = env_->getOptions()->findBool("root_linGenScheme1")->getValue();
  double rs1 = env_->getOptions()->findDouble("root_linScheme1")->getValue();
  double rs2Per = env_->getOptions()->findDouble("root_linScheme2")->getValue();
  double rg2 = env_->getOptions()->findDouble("root_linGenScheme2_per")->getValue(); //MS: change name in Environment
   if (*isInf == false && ((nlCons_.size() > 0) || oNl_)) {
    if (rs1 || rs2Per ||  rs3_ || rg1 || rg2) {
      extraLin_ = new Linearizations(env_, rel_, minlp_, nlCons_, objVar_);
      if (((rs3_ || maxVioPer_) && nlCons_.size() > 0) || rg1 || rg2) {
        extraLin_->setNlpEngine(nlpe_->emptyCopy());        
        extraLin_->findCenter();
        if (maxVioPer_ && cutMethod_ == "esh") {
          solC_ = extraLin_->getCenter();
          if (solC_ == 0) {
            maxVioPer_ = 0;
          }
        }
      } 
      if (rs1 || rs2Per || rg1 || rg2) {
        extraLin_->rootLinearizations(nlpe_->getSolution());
      }
    } else if (maxVioPer_ && (nlCons_.size() > 0) && cutMethod_ == "esh") {
      findCenter_();
      if (solC_ == 0) {
        maxVioPer_ = 0;
      }
    }
  } else {
    rs3_ = 0;
    maxVioPer_ = 0;
  }
    
  if (maxVioPer_ && (nlCons_.size() > 0)) {
    consDual_.resize(nlCons_.size(), 0);
    dualBasedCons_(nlpe_->getSolution());
  }
  return;
}


void QGHandlerAdvance::solveCenterNLP_()
{ 
  EngineStatus nlpStatus = nlpe_->solve();

  switch(nlpStatus) {
  case (ProvenOptimal):
  case (ProvenLocalOptimal):
    if (solC_) {
      delete [] solC_;
      solC_ = 0;
    }
    
    {
      //std::cout << "Center " << std::setprecision(6) << nlpe_->getSolution()->getObjValue() << "\n";
      //exit(1);
      UInt numVars = minlp_->getNumVars();
      const double *temp = nlpe_->getSolution()->getPrimal();
      solC_ = new double[numVars];
      std::copy(temp, temp+numVars, solC_);
    }
    break;
  case (EngineIterationLimit):
  case (ProvenInfeasible):
  case (ProvenLocalInfeasible): 
  case (ProvenObjectiveCutOff):
  case (FailedFeas):
  case (EngineError):
  case (FailedInfeas):
  case (ProvenUnbounded):
  case (ProvenFailedCQFeas):
  case (EngineUnknownStatus):
  case (ProvenFailedCQInfeas):
  default:
    logger_->msgStream(LogError) << me_ << "NLP engine status = "
      << nlpe_->getStatusString() << std::endl;
    break;
  }

  return;
}


void QGHandlerAdvance::findCenter_()
{
  double lb, ub;
  FunctionPtr fnewc;
  ConstraintPtr con;
  FunctionType fType;
  VariablePtr vPtr, v;
  std::vector<ConstraintPtr > cp;
<<<<<<< HEAD
  ProblemPtr inst_C = minlp_->clone(env_);
  //inst_C->write(std::cout);
  //UInt numVars = minlp_->getNumVars();
  double *sol1;

  FunctionPtr fnewc;
=======
  ProblemPtr inst_C = minlp_->clone();
  EnginePtr nlpe = nlpe_->emptyCopy();
>>>>>>> f13751e6
  LinearFunctionPtr lfc = (LinearFunctionPtr) new LinearFunction();
  
  // Modify objective 
  vPtr = inst_C->newVariable(-INFINITY, 0, Continuous, "eta", VarHand);
  vPtr->setFunType_(Nonlinear);
  inst_C->removeObjective();
  lfc->addTerm(vPtr, 1.0);
  fnewc = (FunctionPtr) new Function(lfc);
  inst_C->newObjective(fnewc, 0.0, Minimize);


  // Solving more restricted proiblem - consider only inequality constraints
  // including variable bounds - to find center 
  for (ConstraintConstIterator it=inst_C->consBegin(); it!=inst_C->consEnd();
     ++it) {
    con = *it;
    lb = con->getLb();
    ub = con->getUb();
    fType = con->getFunctionType();
    if (fType == Constant) {
      inst_C->markDelete(con);
      continue;
    } else if (fType == Linear)  {
      if (lb != -INFINITY && ub != INFINITY) {
        if (fabs(lb-ub) <= solAbsTol_) {
          continue;       
        }
        cp.push_back(con);
        inst_C->markDelete(con);
        continue;
      } else if (lb != -INFINITY) {
        ub = INFINITY;
        lfc = con->getLinearFunction()->clone();
        lfc->addTerm(vPtr, 1.0);
      } else if (ub != INFINITY ) {
        lb = -INFINITY;
        lfc = con->getLinearFunction()->clone();
        lfc->addTerm(vPtr, -1.0);
      } else {
        inst_C->markDelete(con);
        continue;
      }
    } else {
      if (con->getLinearFunction()) {
        lfc = con->getLinearFunction()->clone();
        lfc->addTerm(vPtr, -1.0);
      } else {
        lfc = (LinearFunctionPtr) new LinearFunction();
        lfc->addTerm(vPtr, -1.0);
      }
    }
    inst_C->changeConstraint(con, lfc, lb, ub);
  }

  for (UInt i = 0; i < cp.size(); ++i) {
    con = cp[i];
    lb = con->getLb(), ub = con->getUb();
    lfc = con->getLinearFunction()->clone();
    lfc->addTerm(vPtr, 1.0);
    fnewc = (FunctionPtr) new Function(lfc);
    inst_C->newConstraint(fnewc, lb, INFINITY);

    lfc = con->getLinearFunction()->clone();
    lfc->addTerm(vPtr, -1.0);
    fnewc = (FunctionPtr) new Function(lfc);
    inst_C->newConstraint(fnewc, -INFINITY, ub);
  }
  cp.clear();
  inst_C->delMarkedCons();

  for (VariableConstIterator vit=inst_C->varsBegin(); vit!=inst_C->varsEnd()-1;
       ++vit) {
    v = *vit;
    lb = v->getLb(), ub = v->getUb();
    if (fabs(lb-ub) <= solAbsTol_) {
      continue;
    }

    if (lb != -INFINITY) {
      lfc = (LinearFunctionPtr) new LinearFunction();
      lfc->addTerm(vPtr, 1.0);
      lfc->addTerm(v, 1.0);
      fnewc = (FunctionPtr) new Function(lfc);
      inst_C->newConstraint(fnewc, lb, INFINITY);
    }
    
    if (ub != INFINITY) {
      lfc = (LinearFunctionPtr) new LinearFunction();
      lfc->addTerm(vPtr, -1.0);
      lfc->addTerm(v, 1.0);
      fnewc = (FunctionPtr) new Function(lfc);
      inst_C->newConstraint(fnewc, -INFINITY, ub);
    }
  }
  inst_C->prepareForSolve();
  nlpe->load(inst_C);
  solveCenterNLP_();
  //std::cout <<" ORIGINAL PROBLEM \n";
  //minlp_->write(std::cout);
  //std::cout <<" MODIFIED PROBLEM \n";
  //inst_C->write(std::cout);
  //exit(1);
  if (solC_) {
    if (fabs(nlpe_->getSolution()->getObjValue()) <= solAbsTol_) {
      double act;
      int error = 0;
      for (CCIter it = nlCons_.begin(); it != nlCons_.end(); ++it) {
        con = *it;
        act = con->getActivity(solC_, &error);
        if (error == 0) {
          ub = con->getUb();
          if ((fabs(act-ub) < solAbsTol_) ||
              (ub != 0 && fabs(act-ub) < fabs(ub)*solRelTol_)) {
            delete [] solC_;
            solC_ = 0;
            break;
          }
        }
      }
      if (solC_ == 0) {
        for (ConstraintConstIterator it=inst_C->consBegin(); it!=inst_C->consEnd();
             ++it) {
          con = *it;
          lb = con->getLb();
          ub = con->getUb();
          if (con->getFunctionType() == Linear)  {
            if (lb != -INFINITY && ub != INFINITY) {
              if (fabs(lb-ub) <= solAbsTol_) {
                inst_C->markDelete(con);
              }
            }
          }
        }
  
        inst_C->delMarkedCons();
        inst_C->prepareForSolve();
        nlpe->clear();
        nlpe->load(inst_C);
        solveNLP_();
        if (solC_ && fabs(nlpe->getSolution()->getObjValue()) <= solAbsTol_) {
          delete [] solC_;
          solC_ = 0;
        }
      }
    }
  }

  delete nlpe;
  nlpe = 0;
  delete inst_C;
  inst_C = 0;
  //stats_->linSchemesTime = stats_->linSchemesTime + timer_->query();
  //timer_->stop();
  return;
}


void QGHandlerAdvance::separate(ConstSolutionPtr sol, NodePtr node,
                                RelaxationPtr, CutManager *cutMan,
                                SolutionPoolPtr s_pool, ModVector &,
                                ModVector &, bool *sol_found,
                                SeparationStatus *status)
{
  bool isIntFeas;
  const double *x = sol->getPrimal();

	//if (node->getId() == 0) {
		//shortestDist_(sol);
	//} else {
		//std::cout << "Shortest dist NLP solve status and shortest distance ; " 
			//<< shortestNlpStatus_ << " ; " << std::setprecision(6) << lpdist_ << std::endl;
		//exit(0);  
	//}

  *status = SepaContinue;

  if (rs3_ && node->getId() == 0) {
    rs3_ = 0;
    extraLin_->rootLinScheme3(lpe_, status);
    if (*status == SepaResolve) {
      return;
    }
  }

  isIntFeas = isIntFeas_(x);
  if (isIntFeas) {
    fixInts_(x);            // Fix integer variables
    relobj_ = (sol) ? sol->getObjValue() : -INFINITY;
    solveNLP_();            // solve NLP
    undoMods_();            // Unfix integer variables
    cutIntSol_(x, cutMan, s_pool, sol_found, status);
  } else {
    //timer_->start();
     if (maxVioPer_ > 0) {
       relobj_ = (sol) ? sol->getObjValue() : -INFINITY;
       maxVio_(sol, node, cutMan, status); // maxViolation
    //timer_->stop();
    } 
  }
  return;
}


void QGHandlerAdvance::ESHTypeCut_(const double *lpx, CutManager *cutMan,
                             ConstraintPtr con)
{
  int error = 0;
  double *x, *xl, *xu;
  bool ptChanged = true;
  FunctionPtr f = con->getFunction();
  UInt numVars =  minlp_->getNumVars(), repPt = 0;
  double cUb = con->getUb(), nlpact, repSol = INFINITY,
         lambda1 = 0.5, lambda2 = 0.5;
  
  x  = new double[numVars];
  xl = new double[numVars];
  xu = new double[numVars];
  std::copy(lpx,lpx+numVars,xu);
  std::copy(solC_,solC_+numVars,xl);
  

  while (true) {
    for (UInt i = 0 ; i < numVars; ++i) {
      x[i] = lambda1*xl[i] + lambda2*xu[i];
    }
    nlpact = f->eval(x, &error);
    if (error == 0) {
      if (nlpact > cUb+solAbsTol_ && (cUb == 0 ||
                                  nlpact > cUb+fabs(cUb)*solRelTol_)) {
        std::copy(x,x+numVars,xu);
      } else {
        if (fabs(cUb-nlpact) <= solAbsTol_ ||
            (cUb!=0 && fabs(cUb-nlpact) <= fabs(cUb)*solRelTol_)) {
            break;
        } else {
          std::copy(x,x+numVars,xl);
        }
      }
    } else {
      ptChanged = false;
      break;
    }
    if (nlpact == repSol) {
      ++repPt;    
    } else {
      repPt = 0;
      repSol = nlpact;
    }
    if (repPt == 10) {
      break;    
    }
  }

  SeparationStatus s = SepaContinue;
  if (ptChanged) {
    double c;
    std::stringstream sstm;
    LinearFunctionPtr lf = 0;
    linearAt_(f, nlpact, x, &c, &lf, &error);
    if (error == 0) { 
      ++(stats_->cuts);
      sstm << "_qgCut_" << stats_->cuts;
      f = (FunctionPtr) new Function(lf);
      rel_->newConstraint(f, -INFINITY, cUb-c, sstm.str());
      //newcon = rel_->newConstraint(f, -INFINITY, cUb-c, sstm.str());
      // Cut to nonlinear objective
      objCutAtLpSol_(x, cutMan, &s);
    }
  } else {
    nlpact =  con->getActivity(lpx, &error);
    ECPTypeCut_(lpx, cutMan, con, nlpact);
   
    // Cut to nonlinear objective
    objCutAtLpSol_(lpx, cutMan, &s);
  }

  
  delete [] x;
  delete [] xl;
  delete [] xu;
  return;
}


//void QGHandlerAdvance::maxVio_(ConstSolutionPtr sol, NodePtr node,
                               //CutManager *cutMan,
                               //SeparationStatus *status)
//{
  //int error = 0; 
  //ConstraintPtr c;
  //double act, cUb, vio = 0.0;
  //const double *x = sol->getPrimal();
  //UInt  temp = stats_->cuts, nodeId = node->getId();

  //for (CCIter it=highDualCons_.begin(); it!=highDualCons_.end(); ++it) {
  ////for (CCIter it=nlCons_.begin(); it!=nlCons_.end(); ++it) {
    //c = *it; 
    //act = c->getActivity(x, &error);
    //if (error == 0) { 
      //cUb = c->getUb();
      //if (act > cUb+solAbsTol_ && (cUb == 0 || 
                                   //act > cUb + fabs(cUb)*solRelTol_)) {
        ////std::cout << "node " << node->getId() << " vio " << act -cUb << "\n";
        //if (fabs(cUb) > solAbsTol_) {
          //vio = 100*(act - cUb)/fabs(cUb);     
        //} else {
          //vio = 100*(act - cUb); 
        //}
        ////std::cout << vio << "\n";
        //if (vio >= maxVioPer_) {
          //if (cutMethod_ == "ecp") {
            //ECPTypeCut_(x, cutMan, c, act);
          //} else {
            //ESHTypeCut_(x, cutMan, c);
          //}
        //}
      //}
    //}
  //}
  //if (cutMethod_ == "ecp" || (nlCons_.size() == 0 && oNl_)) {
    //SeparationStatus s = SepaContinue;
    //objCutAtLpSol_(x, cutMan, &s);
  //}
  
  //stats_->fracCuts = stats_->fracCuts + (stats_->cuts - temp);

  //if ((temp < stats_->cuts) && (nodeId != UInt(lastNodeId_))) {
    //*status = SepaResolve;
  //}
  
  ////std::cout << "Node " << node->getId() << " depth " << node->getDepth() 
    ////<< " vio val " << val << " bnd " << bnd << " max vio % " << max << "\n";
  //lastNodeId_ = nodeId;
  //return;
//}


void QGHandlerAdvance::maxVio_(ConstSolutionPtr sol, NodePtr node,
                               CutManager *cutMan, SeparationStatus *status)
{
  int error = 0; 
  ConstraintPtr c;
  std::vector<double > consAct;
  const double *x = sol->getPrimal();
  double act, cUb, vio, totScore = 0, parentScore; 
  UInt i = 0, vioConsNum = 0, nodeId = node->getId();

  for (CCIter it = nlCons_.begin(); it != nlCons_.end(); ++it, ++i) {
    c = *it; 
    act = c->getActivity(x, &error);
    if (error == 0) { 
      cUb = c->getUb();
      vio = act - cUb; 
      consAct.push_back(act);
      if ((vio > solAbsTol_) &&
          (cUb == 0 || vio > fabs(cUb)*solRelTol_)) {
        ++vioConsNum;
        vio = act - cUb;     
        if (fabs(cUb) > solAbsTol_) {
          totScore = totScore + vio*consDual_[i] + vio/fabs(cUb);
          //std::cout << "act = "<< act << " vio = " << vio << " dual = " << consDual_[i] << " cub = " << cUb << std::endl;
        } else {
          totScore = totScore + vio*consDual_[i] + vio; 
        }
      }    
    } else {
      consAct.push_back(INFINITY);
    }    
  }
  //exit(1);

  if (vioConsNum > 0) { 
    totScore = totScore/vioConsNum;  
    node->setVioVal(totScore);
  } else {
    node->setVioVal(totScore);
    return;  
  }

  if (nodeId > 0 && int(nodeId) != lastNodeId_) {
    parentScore = node->getParent()->getVioVal();  
    if (parentScore < INFINITY && totScore < INFINITY) {
      //std::cout << std::setprecision(6) << "node, score, and target score "<< nodeId << " " << totScore << " " << parentScore << "\n";
      if (fabs(parentScore) > 1e-2 && fabs(totScore) > (maxVioPer_*fabs(parentScore)/100)) {
        //std::cout << std::setprecision(6) << "node, score, and target score "<< nodeId << " " << totScore << " " << totScore_ << "\n";
        UInt temp = stats_->cuts;
        i = 0; 
        for (CCIter it = nlCons_.begin(); it != nlCons_.end(); ++it, ++i) {
          c = *it; 
          act = consAct[i];
          if (act == INFINITY) {
            continue;     
          }
          cUb = c->getUb();
          vio = act - cUb; 
          if ((vio > solAbsTol_) &&
                (cUb == 0 || vio > fabs(cUb)*solRelTol_)) {
            if (cutMethod_ == "ecp") {
              ECPTypeCut_(x, cutMan, c, act);
            } else {
              ESHTypeCut_(x, cutMan, c);
            }
          }
        }    

        if (cutMethod_ == "ecp" || (nlCons_.size() == 0 && oNl_)) {
          SeparationStatus s = SepaContinue;
          objCutAtLpSol_(x, cutMan, &s);
        }

        stats_->fracCuts = stats_->fracCuts + (stats_->cuts - temp);
        if ((temp < stats_->cuts) && (nodeId != UInt(lastNodeId_))) {
          *status = SepaResolve;
        }    
      }    
    }
  }
  lastNodeId_ = nodeId;
  return;
}


//void QGHandlerAdvance::shortestDist_(ConstSolutionPtr sol)
//{
	//EnginePtr nlpe = nlpe_->emptyCopy(); //Engine for modified problem
	//ProblemPtr inst_C = minlp_->clone();
	//UInt n = minlp_->getNumVars();
	//std::vector<CNode *> temp;
	//CNode * n1, * n2, * nf;
	//VariablePtr v;
	//const double *x = sol->getPrimal();
	////std::cout << "Problem before construction\n";
	////inst_C->write(std::cout);
	////exit(1);

	//CGraphPtr t = (CGraphPtr) new CGraph();
		
	//for (VariableConstIterator v_iter=inst_C->varsBegin(); 
			//v_iter!=inst_C->varsEnd(); ++v_iter) {
		//v = *v_iter;
		//v->setFunType_(Nonlinear);
		//n1 = t->newNode(v);
		//n2 = t->newNode(x[v->getIndex()]);
		//nf = t->newNode(Minotaur::OpMinus, n1, n2);
		//n2 = t->newNode(2);
		//n1 = t->newNode(Minotaur::OpPowK, nf, n2);
		//temp.push_back(n1);
	//}  
	//CNode **childr = new Minotaur::CNode *[n];
	//for (UInt i = 0; i < n; ++i) {
		//childr[i]=temp[i];
	//}  
	//nf = t->newNode(Minotaur::OpSumList,childr, n);
	////n1 = t->newNode(Minotaur::OpSqrt, nf, 0);
	////t->setOut(n1);
	//t->setOut(nf);
	//t->finalize();
	
	//inst_C->removeObjective();
	//FunctionPtr f = (FunctionPtr) new Function(t);
	//inst_C->newObjective(f, 0.0, Minimize);
	//inst_C->prepareForSolve();
	//std::cout << "Shortest distance NLP \n";
	////inst_C->write(std::cout);
	////exit(1);
	//nlpe->load(inst_C);
	//shortestNlpStatus_ = nlpe->solve();

	//switch(shortestNlpStatus_) {
	//case (ProvenOptimal):
	//case (ProvenLocalOptimal):
		//lpdist_ = nlpe->getSolution()->getObjValue();
		//break;
	//case (EngineIterationLimit):
	//case (ProvenInfeasible):
	//case (ProvenLocalInfeasible): 
	//case (ProvenObjectiveCutOff):
		//break;
	//case (FailedFeas):
	//case (EngineError):
	//case (FailedInfeas):
	//case (ProvenUnbounded):
	//case (ProvenFailedCQFeas):
	//case (EngineUnknownStatus):
	//case (ProvenFailedCQInfeas):
	//default:
		//logger_->msgStream(LogError) << me_ << "NLP engine status = "
			//<< nlpe->getStatusString() << std::endl;
		//std::cout << "Shortest distance of LP sol from feasible region couldn't find" << std::endl;
		//break;
	//}  
	
	//delete nlpe;
	//nlpe = 0;
	//delete inst_C;
	//inst_C = 0;
	//delete [] childr;
	//temp.clear();
	//return;
//}


bool QGHandlerAdvance::isIntFeas_(const double* x)
{
  double val;
  VariablePtr var;
  VariableType v_type;
  VariableConstIterator v_iter;

  for (v_iter = rel_->varsBegin(); v_iter != rel_->varsEnd(); ++v_iter) {
    var = *v_iter;
    v_type = var->getType();
    if (v_type == Binary || v_type == Integer) {
      val = x[var->getIndex()];
      if (fabs(val - floor(val+0.5)) > intTol_) {
        return false;
      }
    }
  }
  return true;
}


void QGHandlerAdvance::ECPTypeCut_(const double *lpx, CutManager *, ConstraintPtr con, double act)
{
  int error = 0;
  std::stringstream sstm;
  //ConstraintPtr newcon;
  LinearFunctionPtr lf = 0;
  
  double c, cUb, lpvio;
  FunctionPtr f = con->getFunction();
  
  linearAt_(f, act, lpx, &c, &lf, &error);
  
  if (error==0) {
    cUb = con->getUb();
    lpvio = std::max(lf->eval(lpx)-cUb+c, 0.0);
    if ((lpvio > solAbsTol_) && ((cUb-c)==0 ||
                             (lpvio>fabs(cUb-c)*solRelTol_))) {
      ++(stats_->cuts);
      sstm << "_qgCut_" << stats_->cuts;
      f = (FunctionPtr) new Function(lf);
      rel_->newConstraint(f, -INFINITY, cUb-c, sstm.str());
      //newcon = rel_->newConstraint(f, -INFINITY, cUb-c, sstm.str());
      return;
    } else {
      delete lf;
      lf = 0;
    }
  }

  return;
}


void QGHandlerAdvance::solveNLP_()
{
  ++(stats_->nlpS);
  nlpStatus_ = nlpe_->solve();
  return;
}


void QGHandlerAdvance::undoMods_()
{
  ModificationPtr m = 0;
  while(nlpMods_.empty() == false) {
    m = nlpMods_.top();
    m->undoToProblem(minlp_);
    nlpMods_.pop();
    delete m;
  }
  return;
}


void QGHandlerAdvance::updateUb_(SolutionPoolPtr s_pool, double nlpval,
                          bool *sol_found)
{
  double bestval = s_pool->getBestSolutionValue();

  if ((bestval - objATol_ > nlpval) ||
        (bestval != 0 && (bestval - fabs(bestval)*objRTol_ > nlpval))) {
    const double *x = nlpe_->getSolution()->getPrimal();
    s_pool->addSolution(x, nlpval);
    *sol_found = true;
    
    if (maxVioPer_ && (nlCons_.size() > 0)) {
      dualBasedCons_(nlpe_->getSolution());
    }
  }
  return;
}


void QGHandlerAdvance::writeStats(std::ostream &out) const
{
  if (extraLin_ != 0) {
    extraLin_->writeStats(out);  
  } 

	//std::cout << "Shortest dist NLP solve status and shortest distance ; " 
			//<< shortestNlpStatus_ << " ; " << std::setprecision(6) << lpdist_ << std::endl;

  out
    << me_ << "number of nlps solved                       = "
    << stats_->nlpS << std::endl
    << me_ << "number of infeasible nlps                   = " 
    << stats_->nlpI << std::endl
    << me_ << "number of feasible nlps                     = " 
    << stats_->nlpF << std::endl
    << me_ << "number of nlps hit engine iterations limit  = " 
    << stats_->nlpIL << std::endl
    << me_ << "number of frac cuts added                   = " 
    << stats_->fracCuts << std::endl
    << me_ << "number of total cuts added                  = " 
    << stats_->cuts << std::endl;
  return;
}


std::string QGHandlerAdvance::getName() const
{
  return "QGAdv Handler (Quesada-Grossmann)";
}

// Local Variables:
// mode: c++
// eval: (c-set-style "k&r")
// eval: (c-set-offset 'innamespace 0)
// eval: (setq c-basic-offset 2)
// eval: (setq fill-column 78)
// eval: (auto-fill-mode 1)
// eval: (setq column-number-mode 1)
// eval: (setq indent-tabs-mode nil) 
// End:<|MERGE_RESOLUTION|>--- conflicted
+++ resolved
@@ -755,17 +755,8 @@
   FunctionType fType;
   VariablePtr vPtr, v;
   std::vector<ConstraintPtr > cp;
-<<<<<<< HEAD
   ProblemPtr inst_C = minlp_->clone(env_);
-  //inst_C->write(std::cout);
-  //UInt numVars = minlp_->getNumVars();
-  double *sol1;
-
-  FunctionPtr fnewc;
-=======
-  ProblemPtr inst_C = minlp_->clone();
   EnginePtr nlpe = nlpe_->emptyCopy();
->>>>>>> f13751e6
   LinearFunctionPtr lfc = (LinearFunctionPtr) new LinearFunction();
   
   // Modify objective 
