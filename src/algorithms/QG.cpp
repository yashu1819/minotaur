//
//     MINOTAUR -- It's only 1/2 bull
//
//     (C)opyright 2008 - 2017 The MINOTAUR Team.
// 

/*! \brief Quesada-Grossmann(QG) algorithm for solving convex MINLP
 *
 * \authors Jeff Linderoth, MINOTAUR Team, and Meenarli Sharma, IIT Bombay
 */

#include <iomanip>
#include <iostream>
#include <fstream>

#include <MinotaurConfig.h>
#include <AMPLHessian.h>
#include <AMPLJacobian.h>
#include <Environment.h>
//#include <Constraint.h>
#include <Handler.h>
#include <Option.h>
#include <Problem.h>
#include <Engine.h>
#include <QPEngine.h>
#include <LPEngine.h>
#include <Logger.h>
#include <NLPEngine.h>
#include "NlPresHandler.h"
#include <NodeRelaxer.h>
#include <NodeIncRelaxer.h>
#include <MaxVioBrancher.h>
#include <QGHandler.h>
#include <ReliabilityBrancher.h>
#include <AMPLInterface.h>
#include <BranchAndBound.h>
#include <PCBProcessor.h>
#include <Presolver.h>
#include <Timer.h>
#include <LexicoBrancher.h>
#include <Logger.h>
#include <LinearHandler.h>
#include <IntVarHandler.h>
#include <Solution.h>
#include <TreeManager.h>
#include <EngineFactory.h>
#include <CxQuadHandler.h>
#include <Objective.h>
#include "RCHandler.h"

using namespace Minotaur;

EnginePtr getNLPEngine(EnvPtr env, ProblemPtr p);
void writeBnbStatus(EnvPtr env, BranchAndBound *bab, double obj_sense);
void writeSol(EnvPtr env, VarVector *orig_v, PresolverPtr pres,
              SolutionPtr sol, SolveStatus status,
              MINOTAUR_AMPL::AMPLInterface* iface);


void loadProblem(EnvPtr env, MINOTAUR_AMPL::AMPLInterface* iface,
                 ProblemPtr &oinst, double *obj_sense)
{
  Timer *timer     = env->getNewTimer();
  OptionDBPtr options = env->getOptions();
  JacobianPtr jac;
  HessianOfLagPtr hess;
  const std::string me("qg: ");

  timer->start();
  oinst = iface->readInstance(options->findString("problem_file")->getValue());
  env->getLogger()->msgStream(LogInfo) << me 
    << "time used in reading instance = " << std::fixed 
    << std::setprecision(2) << timer->query() << std::endl;

  // display the problem
  oinst->calculateSize();
  if (options->findBool("display_problem")->getValue()==true) {
    oinst->write(env->getLogger()->msgStream(LogNone), 12);
  }
  if (options->findBool("display_size")->getValue()==true) {
    oinst->writeSize(env->getLogger()->msgStream(LogNone));
  }
  // create the jacobian
  if (false==options->findBool("use_native_cgraph")->getValue()) {
    jac = (MINOTAUR_AMPL::AMPLJacobianPtr) 
      new MINOTAUR_AMPL::AMPLJacobian(iface);
    oinst->setJacobian(jac);

    // create the hessian
    hess = (MINOTAUR_AMPL::AMPLHessianPtr)
      new MINOTAUR_AMPL::AMPLHessian(iface);
    oinst->setHessian(hess);
  }

  // set initial point
  oinst->setInitialPoint(iface->getInitialPoint(), 
      oinst->getNumVars()-iface->getNumDefs());

  if (oinst->getObjective() &&
      oinst->getObjective()->getObjectiveType()==Maximize) {
    *obj_sense = -1.0;
    env->getLogger()->msgStream(LogInfo) << me 
      << "objective sense: maximize (will be converted to Minimize)"
      << std::endl;
  } else {
    *obj_sense = 1.0;
    env->getLogger()->msgStream(LogInfo) << me 
      << "objective sense: minimize" << std::endl;
  }

  delete timer;
}


void setInitialOptions(EnvPtr env)
{
  env->getOptions()->findBool("presolve")->setValue(true);
  env->getOptions()->findBool("use_native_cgraph")->setValue(true);
  env->getOptions()->findBool("nl_presolve")->setValue(true);
  env->getOptions()->findBool("separability")->setValue(false);
  env->getOptions()->findBool("perspective")->setValue(false);
  env->getOptions()->findBool("rc_fix")->setValue(false);
}


void showHelp()
{
  std::cout << "Quesada-Grossmann (LP/NLP) algorithm for convex MINLP"
            << std::endl
            << "Usage:" << std::endl
            << "To show version: qg -v (or --display_version yes) " << std::endl
            << "To show all options: qg -= (or --display_options yes)" 
            << std::endl
            << "To solve an instance: qg --option1 [value] "
            << "--option2 [value] ... " << " .nl-file" << std::endl;
}


int showInfo(EnvPtr env)
{
  OptionDBPtr options = env->getOptions();
  const std::string me("qg: ");

  if (options->findBool("display_options")->getValue() ||
      options->findFlag("=")->getValue()) {
    options->write(std::cout);
    return 1;
  }

  if (options->findBool("display_help")->getValue() ||
      options->findFlag("?")->getValue()) {
    showHelp();
    return 1;
  }

  if (options->findBool("display_version")->getValue() ||
      options->findFlag("v")->getValue()) {
    env->getLogger()->msgStream(LogNone) << me <<
      "Minotaur version " << env->getVersion() << std::endl;
    env->getLogger()->msgStream(LogNone) << me 
      << "Quesada-Grossmann (LP/NLP) algorithm for convex MINLP" << std::endl;
    return 1;
  }

  if (options->findString("problem_file")->getValue()=="") {
    showHelp();
    return 1;
  }

  env->getLogger()->msgStream(LogInfo)
    << me << "Minotaur version " << env->getVersion() << std::endl
    << me << "Quesada-Grossmann (LP/NLP) algorithm for convex MINLP"
    << std::endl;
  return 0;
}


PresolverPtr presolve(EnvPtr env, ProblemPtr p, size_t ndefs, 
                      HandlerVector &handlers)
{
  PresolverPtr pres = PresolverPtr(); // NULL
  const std::string me("qg: ");

  p->calculateSize();
  if (env->getOptions()->findBool("presolve")->getValue() == true) {
    LinearHandlerPtr lhandler = (LinearHandlerPtr) new LinearHandler(env, p);
    handlers.push_back(lhandler);
    if (p->isQP() || p->isQuadratic() || p->isLinear() ||
        true==env->getOptions()->findBool("use_native_cgraph")->getValue()) {
      lhandler->setPreOptPurgeVars(true);
      lhandler->setPreOptPurgeCons(true);
      lhandler->setPreOptCoeffImp(true);
    } else {
      lhandler->setPreOptPurgeVars(false);
      lhandler->setPreOptPurgeCons(false);
      lhandler->setPreOptCoeffImp(false);
    }
    if (ndefs>0) {
      lhandler->setPreOptDualFix(false);
    } else {
      lhandler->setPreOptDualFix(true);
    }

    if (!p->isLinear() && 
        true==env->getOptions()->findBool("use_native_cgraph")->getValue() && 
        true==env->getOptions()->findBool("nl_presolve")->getValue() 
       ) {
      NlPresHandlerPtr nlhand = (NlPresHandlerPtr) new NlPresHandler(env, p);
      handlers.push_back(nlhand);
    }

    // write the names.
    env->getLogger()->msgStream(LogExtraInfo) << me 
      << "handlers used in presolve:" << std::endl;
    for (HandlerIterator h = handlers.begin(); h != handlers.end(); 
        ++h) {
      env->getLogger()->msgStream(LogExtraInfo) << me 
        << (*h)->getName() << std::endl;
    }
  }

  pres = (PresolverPtr) new Presolver(p, env, handlers);
  pres->standardize(); 
  if (env->getOptions()->findBool("presolve")->getValue() == true) {
    pres->solve();
  }
  return pres;
}

int main(int argc, char* argv[])
{
  EnvPtr env = (EnvPtr) new Environment();
  OptionDBPtr options;

  MINOTAUR_AMPL::AMPLInterfacePtr iface = MINOTAUR_AMPL::AMPLInterfacePtr();  
  ProblemPtr inst;
  SolutionPtr sol, sol2;
  double obj_sense =1.0;
  
  // jacobian is read from AMPL interface and passed on to branch-and-bound
  JacobianPtr jPtr;
  // hessian is read from AMPL interface and passed on to branch-and-bound
  MINOTAUR_AMPL::AMPLHessianPtr hPtr;

  // the branch-and-bound
  BranchAndBound *bab = 0;
  PresolverPtr pres;
  EngineFactory *efac;
  const std::string me("qg: ");

  BrancherPtr br = BrancherPtr(); // NULL
  PCBProcessorPtr nproc;

  NodeIncRelaxerPtr nr;
  //bool isMINLP = false;

  //handlers
  HandlerVector handlers;
  IntVarHandlerPtr v_hand;
  LinearHandlerPtr l_hand;
  QGHandlerPtr qg_hand;
  RCHandlerPtr rc_hand;

  //engines
  EnginePtr nlp_e = 0;
  EnginePtr proj_nlp_e = 0;
  EnginePtr l1proj_nlp_e = 0;

  LPEnginePtr lin_e = 0;   // lp engine 
  LoggerPtr logger_ = (LoggerPtr) new Logger(LogInfo);
  VarVector *orig_v=0;

  int err = 0;
 
  //ObjectivePtr o;
  //FunctionType fType;

  // start timing.
  env->startTimer(err);
  if (err) {
    goto CLEANUP;
  }

  setInitialOptions(env);

  iface = (MINOTAUR_AMPL::AMPLInterfacePtr) 
    new MINOTAUR_AMPL::AMPLInterface(env, "qg");

  // parse options
  env->readOptions(argc, argv);
  options = env->getOptions();
  options->findString("interface_type")->setValue("AMPL");

  if (0!=showInfo(env)) {
    goto CLEANUP;
  }

  loadProblem(env, iface, inst, &obj_sense);
  // Initialize engines
  nlp_e = getNLPEngine(env, inst); //Engine for Original problem

  efac = new EngineFactory(env);
  lin_e = efac->getLPEngine();   // lp engine 
  delete efac;

  // get presolver.
  orig_v = new VarVector(inst->varsBegin(), inst->varsEnd());
  pres = presolve(env, inst, iface->getNumDefs(), handlers);
  handlers.clear();
  if (Finished != pres->getStatus() && NotStarted != pres->getStatus()) {
    env->getLogger()->msgStream(LogInfo) << me 
      << "status of presolve: " 
      << getSolveStatusString(pres->getStatus()) << std::endl;
    writeSol(env, orig_v, pres, SolutionPtr(), pres->getStatus(), iface);
    writeBnbStatus(env, bab, obj_sense);
    goto CLEANUP;
  }

  //o = inst->getObjective();
  //fType = o->getFunctionType();
  //if (o && (fType == Linear || fType == Constant)) {
      //std::cout << "Lin obj "<< 1 << std::endl;
  //} else {
      //std::cout << "Lin obj "<< 0 << std::endl;
  //}
  //exit(1);
  //for (ConstraintConstIterator it=inst->consBegin(); it!=inst->consEnd();
       //++it) {
    //if ((*it)->getFunctionType()!=Constant && (*it)->getFunctionType() != Linear) {
      //isMINLP = true;
      //break;
    //}
  //}
  //if (!isMINLP) {
    //if (inst->getObjective()->getFunctionType() != Linear && inst->getObjective()->getFunctionType()!= Constant) {
      //isMINLP = true;
    //}
  //}
  //std::cout << "Problem is MINLP = " << isMINLP << std::endl;
  //exit(1);

  if (options->findBool("solve")->getValue()==true) {
    if (true==options->findBool("use_native_cgraph")->getValue()) {
      inst->setNativeDer();
    }
    if (options->findBool("rc_fix")->getValue()) {
      rc_hand = (RCHandlerPtr) new RCHandler(env);
      rc_hand->setModFlags(false, true); 
      handlers.push_back(rc_hand);
      assert(rc_hand);
    }
   
    // Initialize the handlers for branch-and-cut
    l_hand = (LinearHandlerPtr) new LinearHandler(env, inst);
    l_hand->setModFlags(false, true);
    handlers.push_back(l_hand);
    assert(l_hand);

    v_hand = (IntVarHandlerPtr) new IntVarHandler(env, inst);
    v_hand->setModFlags(false, true); 
    handlers.push_back(v_hand);
    assert(v_hand);

    qg_hand = (QGHandlerPtr) new QGHandler(env, inst, nlp_e); 
    qg_hand->setModFlags(false, true);
    handlers.push_back(qg_hand);
    assert(qg_hand);
     
    // report name
    env->getLogger()->msgStream(LogExtraInfo) << me << "handlers used:"
      << std::endl;
    for (HandlerIterator h = handlers.begin(); h != handlers.end(); ++h) {
      env->getLogger()->msgStream(LogExtraInfo) << me << (*h)->getName()
        << std::endl;
    }

    // Only store bound-changes of relaxation (not problem)
    nr = (NodeIncRelaxerPtr) new NodeIncRelaxer(env, handlers);
    nr->setModFlag(false);
    nr->setEngine(lin_e);
    nproc = (PCBProcessorPtr) new PCBProcessor(env, lin_e, handlers);
    if (env->getOptions()->findString("brancher")->getValue() == "rel") {
      ReliabilityBrancherPtr rel_br = 
        (ReliabilityBrancherPtr) new ReliabilityBrancher(env, handlers);
      rel_br->setEngine(lin_e);
      nproc->setBrancher(rel_br);
      br = rel_br;
    } else if (env->getOptions()->findString("brancher")->getValue()
               == "maxvio") {
      MaxVioBrancherPtr mbr = (MaxVioBrancherPtr) 
        new MaxVioBrancher(env, handlers);
      nproc->setBrancher(mbr);
      br = mbr;
    } else if (env->getOptions()->findString("brancher")->getValue()
               == "lex") {
      LexicoBrancherPtr lbr = (LexicoBrancherPtr) 
        new LexicoBrancher(env, handlers);
      br = lbr;
    }
    nproc->setBrancher(br);
    env->getLogger()->msgStream(LogExtraInfo) << me <<
      "brancher used = " << br->getName() << std::endl;

    bab = new BranchAndBound(env, inst);
    bab->setNodeRelaxer(nr);
    //bab->setQGHandler(qg_hand);
    bab->setNodeProcessor(nproc);
    bab->shouldCreateRoot(true);

    // start solving
    bab->solve();
    bab->writeStats(env->getLogger()->msgStream(LogExtraInfo));
    nlp_e->writeStats(env->getLogger()->msgStream(LogExtraInfo));
    lin_e->writeStats(env->getLogger()->msgStream(LogExtraInfo));

    for (HandlerVector::iterator it=handlers.begin(); it!=handlers.end();
         ++it) {
      //(*it)->writeStats(std::cout);
      (*it)->writeStats(env->getLogger()->msgStream(LogExtraInfo));
    }

<<<<<<< HEAD
    //qg_hand->vioStats();
    writeSol(env, orig_v, pres, bab->getSolution(), bab->getStatus(), iface);
=======
    //writeSol(env, orig_v, pres, bab->getSolution(), bab->getStatus(), iface);
>>>>>>> 434c01d2
    writeBnbStatus(env, bab, obj_sense);
  }

CLEANUP:
  if (lin_e) {
    delete lin_e;
  }
  if (nlp_e) {
    delete nlp_e;
  }
  if (iface) {
    delete iface;
  }
  if (orig_v) {
    delete orig_v;
  }
  if (bab) {
    delete bab;
  }

  return 0;
}


EnginePtr getNLPEngine(EnvPtr env, ProblemPtr p)
{
  EngineFactory *efac = new EngineFactory(env);
  EnginePtr e = EnginePtr(); // NULL
  bool cont=false;

  p->calculateSize();
  if (p->isLinear()) {
    e = efac->getLPEngine();
    if (e) {
      delete efac;
      return e;
    } else {
      cont = true;
    }
  }

  if (true==cont || p->isQP()) {
    e = efac->getQPEngine();
    if (e) {
      delete efac;
      return e;
    } else {
      cont = true;
    }
  }

  e = efac->getNLPEngine();

  assert (e || (!"No engine available for this problem."));
  delete efac;
  return e;
}


void writeBnbStatus(EnvPtr env, BranchAndBound *bab, double obj_sense)
{

  const std::string me("qg: ");
  int err = 0;

  if (bab) {
    env->getLogger()->msgStream(LogInfo)
      << me << std::fixed << std::setprecision(4) 
      << "best solution value = " << obj_sense*bab->getUb() << std::endl
      << me << std::fixed << std::setprecision(4)
      << "best bound estimate from remaining nodes = "
      << obj_sense*bab->getLb() << std::endl
      << me << "gap = " << std::max(0.0,bab->getUb() - bab->getLb())
      << std::endl
      << me << "gap percentage = " << bab->getPerGap() << std::endl
      << me << "time used (s) = " << std::fixed << std::setprecision(2) 
      << env->getTime(err) << std::endl
      << me << "status of branch-and-bound = " 
      << getSolveStatusString(bab->getStatus()) << std::endl;
    env->stopTimer(err); assert(0==err);
  } else {
    env->getLogger()->msgStream(LogInfo)
      << me << std::fixed << std::setprecision(4)
      << "best solution value = " << INFINITY << std::endl
      << me << std::fixed << std::setprecision(4)
      << "best bound estimate from remaining nodes = " << INFINITY << std::endl
      << me << "gap = " << INFINITY << std::endl
      << me << "gap percentage = " << INFINITY << std::endl
      << me << "time used (s) = " << std::fixed << std::setprecision(2) 
      << env->getTime(err) << std::endl 
      << me << "status of branch-and-bound: " 
      << getSolveStatusString(NotStarted) << std::endl;
    env->stopTimer(err); assert(0==err);
  }
}


void writeSol(EnvPtr env, VarVector *orig_v,
              PresolverPtr pres, SolutionPtr sol, SolveStatus status,
              MINOTAUR_AMPL::AMPLInterface* iface)
{
  if (sol) {
    sol = pres->getPostSol(sol);
  }

  if (env->getOptions()->findFlag("AMPL")->getValue() ||
      true == env->getOptions()->findBool("write_sol_file")->getValue()) {
    iface->writeSolution(sol, status);
  } else if (sol && env->getLogger()->getMaxLevel()>=LogExtraInfo &&
             env->getOptions()->findBool("display_solution")->getValue()) {
    sol->writePrimal(env->getLogger()->msgStream(LogExtraInfo), orig_v);
  }
}


// Local Variables: 
// mode: c++ 
// eval: (c-set-style "k&r") 
// eval: (c-set-offset 'innamespace 0) 
// eval: (setq c-basic-offset 2) 
// eval: (setq fill-column 78) 
// eval: (auto-fill-mode 1) 
// eval: (setq column-number-mode 1) 
// eval: (setq indent-tabs-mode nil) 
// End:<|MERGE_RESOLUTION|>--- conflicted
+++ resolved
@@ -419,12 +419,7 @@
       (*it)->writeStats(env->getLogger()->msgStream(LogExtraInfo));
     }
 
-<<<<<<< HEAD
-    //qg_hand->vioStats();
     writeSol(env, orig_v, pres, bab->getSolution(), bab->getStatus(), iface);
-=======
-    //writeSol(env, orig_v, pres, bab->getSolution(), bab->getStatus(), iface);
->>>>>>> 434c01d2
     writeBnbStatus(env, bab, obj_sense);
   }
 
